# Licensed to the Apache Software Foundation (ASF) under one
# or more contributor license agreements.  See the NOTICE file
# distributed with this work for additional information
# regarding copyright ownership.  The ASF licenses this file
# to you under the Apache License, Version 2.0 (the
# "License"); you may not use this file except in compliance
# with the License.  You may obtain a copy of the License at
#
#   http://www.apache.org/licenses/LICENSE-2.0
#
# Unless required by applicable law or agreed to in writing,
# software distributed under the License is distributed on an
# "AS IS" BASIS, WITHOUT WARRANTIES OR CONDITIONS OF ANY
# KIND, either express or implied.  See the License for the
# specific language governing permissions and limitations
# under the License.

[package]
name = "gen"
description = "Code generation for arrow-flight"
version = "0.1.0"
edition = { workspace = true }
rust-version = { workspace = true }
authors = { workspace = true }
homepage = { workspace = true }
repository = { workspace = true }
license = { workspace = true }
publish = false

# See more keys and their definitions at https://doc.rust-lang.org/cargo/reference/manifest.html

[dependencies]
# Pin specific version of the tonic-build dependencies to avoid auto-generated
# (and checked in) arrow.flight.protocol.rs from changing
<<<<<<< HEAD
proc-macro2 = { version = "=1.0.69", default-features = false }
prost-build = { version = "=0.11.9", default-features = false }
tonic-build = { version = "=0.9.2", default-features = false, features = ["transport", "prost"] }
=======
proc-macro2 = { version = "=1.0.67", default-features = false }
prost-build = { version = "=0.12.1", default-features = false }
tonic-build = { version = "=0.10.2", default-features = false, features = ["transport", "prost"] }
>>>>>>> 2c4bc544
<|MERGE_RESOLUTION|>--- conflicted
+++ resolved
@@ -32,12 +32,6 @@
 [dependencies]
 # Pin specific version of the tonic-build dependencies to avoid auto-generated
 # (and checked in) arrow.flight.protocol.rs from changing
-<<<<<<< HEAD
 proc-macro2 = { version = "=1.0.69", default-features = false }
-prost-build = { version = "=0.11.9", default-features = false }
-tonic-build = { version = "=0.9.2", default-features = false, features = ["transport", "prost"] }
-=======
-proc-macro2 = { version = "=1.0.67", default-features = false }
 prost-build = { version = "=0.12.1", default-features = false }
-tonic-build = { version = "=0.10.2", default-features = false, features = ["transport", "prost"] }
->>>>>>> 2c4bc544
+tonic-build = { version = "=0.10.2", default-features = false, features = ["transport", "prost"] }