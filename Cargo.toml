# Licensed to the Apache Software Foundation (ASF) under one
# or more contributor license agreements.  See the NOTICE file
# distributed with this work for additional information
# regarding copyright ownership.  The ASF licenses this file
# to you under the Apache License, Version 2.0 (the
# "License"); you may not use this file except in compliance
# with the License.  You may obtain a copy of the License at
#
#   http://www.apache.org/licenses/LICENSE-2.0
#
# Unless required by applicable law or agreed to in writing,
# software distributed under the License is distributed on an
# "AS IS" BASIS, WITHOUT WARRANTIES OR CONDITIONS OF ANY
# KIND, either express or implied.  See the License for the
# specific language governing permissions and limitations
# under the License.

[workspace]
members = [
        "arrow",
<<<<<<< HEAD
        "arrow-schema",
=======
        "arrow-buffer",
        "arrow-flight",
>>>>>>> fb016566
        "parquet",
        "parquet_derive",
        "parquet_derive_test",
        "integration-testing",
        "object_store",
]
# Enable the version 2 feature resolver, which avoids unifying features for targets that are not being built
#
# Critically this prevents dev-dependencies from enabling features even when not building a target that
# uses dev-dependencies, e.g. the library crate. This in turn ensures that we can catch invalid feature
# flag combinations that would otherwise only surface in dependent crates
#
# Reference - https://doc.rust-lang.org/nightly/cargo/reference/features.html#feature-resolver-version-2
#
resolver = "2"

# this package is excluded because it requires different compilation flags, thereby significantly changing
# how it is compiled within the workspace, causing the whole workspace to be compiled from scratch
# this way, this is a stand-alone package that compiles independently of the others.
exclude = ["arrow-pyarrow-integration-testing"]<|MERGE_RESOLUTION|>--- conflicted
+++ resolved
@@ -18,12 +18,9 @@
 [workspace]
 members = [
         "arrow",
-<<<<<<< HEAD
         "arrow-schema",
-=======
         "arrow-buffer",
         "arrow-flight",
->>>>>>> fb016566
         "parquet",
         "parquet_derive",
         "parquet_derive_test",
