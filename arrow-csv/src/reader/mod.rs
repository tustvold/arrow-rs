// Licensed to the Apache Software Foundation (ASF) under one
// or more contributor license agreements.  See the NOTICE file
// distributed with this work for additional information
// regarding copyright ownership.  The ASF licenses this file
// to you under the Apache License, Version 2.0 (the
// "License"); you may not use this file except in compliance
// with the License.  You may obtain a copy of the License at
//
//   http://www.apache.org/licenses/LICENSE-2.0
//
// Unless required by applicable law or agreed to in writing,
// software distributed under the License is distributed on an
// "AS IS" BASIS, WITHOUT WARRANTIES OR CONDITIONS OF ANY
// KIND, either express or implied.  See the License for the
// specific language governing permissions and limitations
// under the License.

//! CSV Reader
//!
//! This CSV reader allows CSV files to be read into the Arrow memory model. Records are
//! loaded in batches and are then converted from row-based data to columnar data.
//!
//! Example:
//!
//! ```
//! # use arrow_schema::*;
//! # use arrow_csv::Reader;
//! # use std::fs::File;
//! # use std::sync::Arc;
//!
//! let schema = Schema::new(vec![
//!     Field::new("city", DataType::Utf8, false),
//!     Field::new("lat", DataType::Float64, false),
//!     Field::new("lng", DataType::Float64, false),
//! ]);
//!
//! let file = File::open("test/data/uk_cities.csv").unwrap();
//!
//! let mut csv = Reader::new(file, Arc::new(schema), false, None, 1024, None, None, None);
//! let batch = csv.next().unwrap().unwrap();
//! ```

mod records;

use arrow_array::builder::PrimitiveBuilder;
use arrow_array::types::*;
use arrow_array::*;
use arrow_cast::parse::{parse_decimal, string_to_datetime, Parser};
use arrow_schema::*;
use chrono::{TimeZone, Utc};
use lazy_static::lazy_static;
use regex::{Regex, RegexSet};
use std::fmt;
use std::fs::File;
use std::io::{BufRead, BufReader as StdBufReader, Read, Seek, SeekFrom};
use std::sync::Arc;

use crate::map_csv_error;
use crate::reader::records::{RecordDecoder, StringRecords};
use arrow_array::timezone::Tz;
use csv::StringRecord;

lazy_static! {
    /// Order should match [`InferredDataType`]
    static ref REGEX_SET: RegexSet = RegexSet::new([
        r"(?i)^(true)$|^(false)$(?-i)", //BOOLEAN
        r"^-?(\d+)$", //INTEGER
        r"^-?((\d*\.\d+|\d+\.\d*)([eE]-?\d+)?|\d+([eE]-?\d+))$", //DECIMAL
        r"^\d{4}-\d\d-\d\d$", //DATE32
        r"^\d{4}-\d\d-\d\d[T ]\d\d:\d\d:\d\d$", //Timestamp(Second)
        r"^\d{4}-\d\d-\d\d[T ]\d\d:\d\d:\d\d.\d{1,3}$", //Timestamp(Millisecond)
        r"^\d{4}-\d\d-\d\d[T ]\d\d:\d\d:\d\d.\d{1,6}$", //Timestamp(Microsecond)
        r"^\d{4}-\d\d-\d\d[T ]\d\d:\d\d:\d\d.\d{1,9}$", //Timestamp(Nanosecond)
    ]).unwrap();
}

#[derive(Default, Copy, Clone)]
struct InferredDataType {
    /// Packed booleans indicating type
    ///
    /// 0 - Boolean
    /// 1 - Integer
    /// 2 - Float64
    /// 3 - Date32
    /// 4 - Timestamp(Second)
    /// 5 - Timestamp(Millisecond)
    /// 6 - Timestamp(Microsecond)
    /// 7 - Timestamp(Nanosecond)
    /// 8 - Utf8
    packed: u16,
}

impl InferredDataType {
    /// Returns the inferred data type
    fn get(&self) -> DataType {
        match self.packed {
            1 => DataType::Boolean,
            2 => DataType::Int64,
            4 | 6 => DataType::Float64, // Promote Int64 to Float64
            b if b != 0 && (b & !0b11111000) == 0 => match b.leading_zeros() {
                // Promote to highest precision temporal type
                8 => DataType::Timestamp(TimeUnit::Nanosecond, None),
                9 => DataType::Timestamp(TimeUnit::Microsecond, None),
                10 => DataType::Timestamp(TimeUnit::Millisecond, None),
                11 => DataType::Timestamp(TimeUnit::Second, None),
                12 => DataType::Date32,
                _ => unreachable!(),
            },
            _ => DataType::Utf8,
        }
    }

    /// Updates the [`InferredDataType`] with the given string
    fn update(&mut self, string: &str, datetime_re: Option<&Regex>) {
        self.packed |= if string.starts_with('"') {
            1 << 8 // Utf8
        } else if let Some(m) = REGEX_SET.matches(string).into_iter().next() {
            1 << m
        } else {
            match datetime_re {
                // Timestamp(Nanosecond)
                Some(d) if d.is_match(string) => 1 << 7,
                _ => 1 << 8, // Utf8
            }
        }
    }
}

/// This is a collection of options for csv reader when the builder pattern cannot be used
/// and the parameters need to be passed around
#[derive(Debug, Default, Clone)]
struct ReaderOptions {
    has_header: bool,
    delimiter: Option<u8>,
    escape: Option<u8>,
    quote: Option<u8>,
    terminator: Option<u8>,
    max_read_records: Option<usize>,
    datetime_re: Option<Regex>,
}

/// Infer the schema of a CSV file by reading through the first n records of the file,
/// with `max_read_records` controlling the maximum number of records to read.
///
/// If `max_read_records` is not set, the whole file is read to infer its schema.
///
/// Return inferred schema and number of records used for inference. This function does not change
/// reader cursor offset.
///
/// The inferred schema will always have each field set as nullable.
pub fn infer_file_schema<R: Read + Seek>(
    reader: R,
    delimiter: u8,
    max_read_records: Option<usize>,
    has_header: bool,
) -> Result<(Schema, usize), ArrowError> {
    let roptions = ReaderOptions {
        delimiter: Some(delimiter),
        max_read_records,
        has_header,
        ..Default::default()
    };

    infer_file_schema_with_csv_options(reader, roptions)
}

fn infer_file_schema_with_csv_options<R: Read + Seek>(
    mut reader: R,
    roptions: ReaderOptions,
) -> Result<(Schema, usize), ArrowError> {
    let saved_offset = reader.stream_position()?;

    let (schema, records_count) =
        infer_reader_schema_with_csv_options(&mut reader, roptions)?;
    // return the reader seek back to the start
    reader.seek(SeekFrom::Start(saved_offset))?;

    Ok((schema, records_count))
}

/// Infer schema of CSV records provided by struct that implements `Read` trait.
///
/// `max_read_records` controlling the maximum number of records to read. If `max_read_records` is
/// not set, all records are read to infer the schema.
///
/// Return infered schema and number of records used for inference.
pub fn infer_reader_schema<R: Read>(
    reader: R,
    delimiter: u8,
    max_read_records: Option<usize>,
    has_header: bool,
) -> Result<(Schema, usize), ArrowError> {
    let roptions = ReaderOptions {
        delimiter: Some(delimiter),
        max_read_records,
        has_header,
        ..Default::default()
    };
    infer_reader_schema_with_csv_options(reader, roptions)
}

/// Creates a `csv::Reader`
fn build_csv_reader<R: Read>(
    reader: R,
    has_header: bool,
    delimiter: Option<u8>,
    escape: Option<u8>,
    quote: Option<u8>,
    terminator: Option<u8>,
) -> csv::Reader<R> {
    let mut reader_builder = csv::ReaderBuilder::new();
    reader_builder.has_headers(has_header);

    if let Some(c) = delimiter {
        reader_builder.delimiter(c);
    }
    reader_builder.escape(escape);
    if let Some(c) = quote {
        reader_builder.quote(c);
    }
    if let Some(t) = terminator {
        reader_builder.terminator(csv::Terminator::Any(t));
    }
    reader_builder.from_reader(reader)
}

fn infer_reader_schema_with_csv_options<R: Read>(
    reader: R,
    roptions: ReaderOptions,
) -> Result<(Schema, usize), ArrowError> {
    let mut csv_reader = build_csv_reader(
        reader,
        roptions.has_header,
        roptions.delimiter,
        roptions.escape,
        roptions.quote,
        roptions.terminator,
    );

    // get or create header names
    // when has_header is false, creates default column names with column_ prefix
    let headers: Vec<String> = if roptions.has_header {
        let headers = &csv_reader.headers().map_err(map_csv_error)?.clone();
        headers.iter().map(|s| s.to_string()).collect()
    } else {
        let first_record_count = &csv_reader.headers().map_err(map_csv_error)?.len();
        (0..*first_record_count)
            .map(|i| format!("column_{}", i + 1))
            .collect()
    };

    let header_length = headers.len();
    // keep track of inferred field types
    let mut column_types: Vec<InferredDataType> = vec![Default::default(); header_length];

    let mut records_count = 0;

    let mut record = StringRecord::new();
    let max_records = roptions.max_read_records.unwrap_or(usize::MAX);
    while records_count < max_records {
        if !csv_reader.read_record(&mut record).map_err(map_csv_error)? {
            break;
        }
        records_count += 1;

        // Note since we may be looking at a sample of the data, we make the safe assumption that
        // they could be nullable
        for (i, column_type) in column_types.iter_mut().enumerate().take(header_length) {
            if let Some(string) = record.get(i) {
                if !string.is_empty() {
                    column_type.update(string, roptions.datetime_re.as_ref())
                }
            }
        }
    }

    // build schema from inference results
    let fields = column_types
        .iter()
        .zip(&headers)
        .map(|(inferred, field_name)| Field::new(field_name, inferred.get(), true))
        .collect();

    Ok((Schema::new(fields), records_count))
}

/// Infer schema from a list of CSV files by reading through first n records
/// with `max_read_records` controlling the maximum number of records to read.
///
/// Files will be read in the given order untill n records have been reached.
///
/// If `max_read_records` is not set, all files will be read fully to infer the schema.
pub fn infer_schema_from_files(
    files: &[String],
    delimiter: u8,
    max_read_records: Option<usize>,
    has_header: bool,
) -> Result<Schema, ArrowError> {
    let mut schemas = vec![];
    let mut records_to_read = max_read_records.unwrap_or(usize::MAX);

    for fname in files.iter() {
        let (schema, records_read) = infer_file_schema(
            &mut File::open(fname)?,
            delimiter,
            Some(records_to_read),
            has_header,
        )?;
        if records_read == 0 {
            continue;
        }
        schemas.push(schema.clone());
        records_to_read -= records_read;
        if records_to_read == 0 {
            break;
        }
    }

    Schema::try_merge(schemas)
}

// optional bounds of the reader, of the form (min line, max line).
type Bounds = Option<(usize, usize)>;

/// CSV file reader using [`std::io::BufReader`]
pub type Reader<R> = BufReader<StdBufReader<R>>;

/// CSV file reader
pub struct BufReader<R> {
    /// File reader
    reader: R,

    /// The decoder
    decoder: Decoder,
}

impl<R> fmt::Debug for BufReader<R>
where
    R: BufRead,
{
    fn fmt(&self, f: &mut fmt::Formatter<'_>) -> fmt::Result {
        f.debug_struct("Reader")
            .field("decoder", &self.decoder)
            .finish()
    }
}

impl<R: Read> Reader<R> {
    /// Create a new CsvReader from any value that implements the `Read` trait.
    ///
    /// If reading a `File` or an input that supports `std::io::Read` and `std::io::Seek`;
    /// you can customise the Reader, such as to enable schema inference, use
    /// `ReaderBuilder`.
    #[allow(clippy::too_many_arguments)]
    pub fn new(
        reader: R,
        schema: SchemaRef,
        has_header: bool,
        delimiter: Option<u8>,
        batch_size: usize,
        bounds: Bounds,
        projection: Option<Vec<usize>>,
        datetime_format: Option<String>,
    ) -> Self {
        let mut builder = ReaderBuilder::new()
            .has_header(has_header)
            .with_batch_size(batch_size)
            .with_schema(schema);

        if let Some(delimiter) = delimiter {
            builder = builder.with_delimiter(delimiter);
        }
        if let Some((start, end)) = bounds {
            builder = builder.with_bounds(start, end);
        }
        if let Some(projection) = projection {
            builder = builder.with_projection(projection)
        }
        if let Some(format) = datetime_format {
            builder = builder.with_datetime_format(format)
        }

        Self {
            decoder: builder.build_decoder(),
            reader: StdBufReader::new(reader),
        }
    }

    /// Returns the schema of the reader, useful for getting the schema without reading
    /// record batches
    pub fn schema(&self) -> SchemaRef {
        match &self.decoder.projection {
            Some(projection) => {
                let fields = self.decoder.schema.fields();
                let projected_fields: Vec<Field> =
                    projection.iter().map(|i| fields[*i].clone()).collect();

                Arc::new(Schema::new(projected_fields))
            }
            None => self.decoder.schema.clone(),
        }
    }

    /// Create a new CsvReader from a Reader
    ///
    /// This constructor allows you more flexibility in what records are processed by the
    /// csv reader.
    #[allow(clippy::too_many_arguments)]
    #[deprecated(note = "Use Reader::new or ReaderBuilder")]
    pub fn from_reader(
        reader: R,
        schema: SchemaRef,
        has_header: bool,
        delimiter: Option<u8>,
        batch_size: usize,
        bounds: Bounds,
        projection: Option<Vec<usize>>,
        datetime_format: Option<String>,
    ) -> Self {
        Self::new(
            reader,
            schema,
            has_header,
            delimiter,
            batch_size,
            bounds,
            projection,
            datetime_format,
        )
    }
}

impl<R: BufRead> BufReader<R> {
    fn read(&mut self) -> Result<Option<RecordBatch>, ArrowError> {
        loop {
            let buf = self.reader.fill_buf()?;
            let decoded = self.decoder.decode(buf)?;
            self.reader.consume(decoded);
            // Yield if decoded no bytes or the decoder is full
            //
            // The capacity check avoids looping around and potentially
            // blocking reading data in fill_buf that isn't needed
            // to flush the next batch
            if decoded == 0 || self.decoder.capacity() == 0 {
                break;
            }
        }

        self.decoder.flush()
    }
}

impl<R: BufRead> Iterator for BufReader<R> {
    type Item = Result<RecordBatch, ArrowError>;

    fn next(&mut self) -> Option<Self::Item> {
        self.read().transpose()
    }
}

/// A push-based interface for decoding CSV data from an arbitrary byte stream
///
/// See [`Reader`] for a higher-level interface for interface with [`Read`]
///
/// The push-based interface facilitates integration with sources that yield arbitrarily
/// delimited bytes ranges, such as [`BufRead`], or a chunked byte stream received from
/// object storage
///
/// ```
/// # use std::io::BufRead;
/// # use arrow_array::RecordBatch;
/// # use arrow_csv::ReaderBuilder;
/// # use arrow_schema::{ArrowError, SchemaRef};
/// #
/// fn read_from_csv<R: BufRead>(
///     mut reader: R,
///     schema: SchemaRef,
///     batch_size: usize,
/// ) -> Result<impl Iterator<Item = Result<RecordBatch, ArrowError>>, ArrowError> {
///     let mut decoder = ReaderBuilder::new()
///         .with_schema(schema)
///         .with_batch_size(batch_size)
///         .build_decoder();
///
///     let mut next = move || {
///         loop {
///             let buf = reader.fill_buf()?;
///             let decoded = decoder.decode(buf)?;
///             if decoded == 0 {
///                 break;
///             }
///
///             // Consume the number of bytes read
///             reader.consume(decoded);
///         }
///         decoder.flush()
///     };
///     Ok(std::iter::from_fn(move || next().transpose()))
/// }
/// ```
#[derive(Debug)]
pub struct Decoder {
    /// Explicit schema for the CSV file
    schema: SchemaRef,

    /// Optional projection for which columns to load (zero-based column indices)
    projection: Option<Vec<usize>>,

    /// Number of records per batch
    batch_size: usize,

    /// Rows to skip
    to_skip: usize,

    /// Current line number
    line_number: usize,

    /// End line number
    end: usize,

    /// A decoder for [`StringRecords`]
    record_decoder: RecordDecoder,

    /// datetime format used to parse datetime values, (format understood by chrono)
    ///
    /// For format refer to [chrono docs](https://docs.rs/chrono/0.4.19/chrono/format/strftime/index.html)
    datetime_format: Option<String>,
}

impl Decoder {
    /// Decode records from `buf` returning the number of bytes read
    ///
    /// This method returns once `batch_size` objects have been parsed since the
    /// last call to [`Self::flush`], or `buf` is exhausted. Any remaining bytes
    /// should be included in the next call to [`Self::decode`]
    ///
    /// There is no requirement that `buf` contains a whole number of records, facilitating
    /// integration with arbitrary byte streams, such as that yielded by [`BufRead`] or
    /// network sources such as object storage
    pub fn decode(&mut self, buf: &[u8]) -> Result<usize, ArrowError> {
        if self.to_skip != 0 {
            // Skip in units of `to_read` to avoid over-allocating buffers
            let to_skip = self.to_skip.min(self.batch_size);
            let (skipped, bytes) = self.record_decoder.decode(buf, to_skip)?;
            self.to_skip -= skipped;
            self.record_decoder.clear();
            return Ok(bytes);
        }

        let to_read =
            self.batch_size.min(self.end - self.line_number) - self.record_decoder.len();
        let (_, bytes) = self.record_decoder.decode(buf, to_read)?;
        Ok(bytes)
    }

    /// Flushes the currently buffered data to a [`RecordBatch`]
    ///
    /// This should only be called after [`Self::decode`] has returned `Ok(0)`,
    /// otherwise may return an error if part way through decoding a record
    ///
    /// Returns `Ok(None)` if no buffered data
    pub fn flush(&mut self) -> Result<Option<RecordBatch>, ArrowError> {
        if self.record_decoder.is_empty() {
            return Ok(None);
        }

        let rows = self.record_decoder.flush()?;
        let batch = parse(
            &rows,
            self.schema.fields(),
            Some(self.schema.metadata.clone()),
            self.projection.as_ref(),
            self.line_number,
            self.datetime_format.as_deref(),
        )?;
        self.line_number += rows.len();
        Ok(Some(batch))
    }

    /// Returns the number of records that can be read before requiring a call to [`Self::flush`]
    pub fn capacity(&self) -> usize {
        self.batch_size - self.record_decoder.len()
    }
}

/// Parses a slice of [`StringRecords`] into a [RecordBatch]
fn parse(
    rows: &StringRecords<'_>,
    fields: &[Field],
    metadata: Option<std::collections::HashMap<String, String>>,
    projection: Option<&Vec<usize>>,
    line_number: usize,
    datetime_format: Option<&str>,
) -> Result<RecordBatch, ArrowError> {
    let projection: Vec<usize> = match projection {
        Some(v) => v.clone(),
        None => fields.iter().enumerate().map(|(i, _)| i).collect(),
    };

    let arrays: Result<Vec<ArrayRef>, _> = projection
        .iter()
        .map(|i| {
            let i = *i;
            let field = &fields[i];
            match field.data_type() {
                DataType::Boolean => build_boolean_array(line_number, rows, i),
                DataType::Decimal128(precision, scale) => {
                    build_decimal_array::<Decimal128Type>(
                        line_number,
                        rows,
                        i,
                        *precision,
                        *scale,
                    )
                }
                DataType::Decimal256(precision, scale) => {
                    build_decimal_array::<Decimal256Type>(
                        line_number,
                        rows,
                        i,
                        *precision,
                        *scale,
                    )
                }
                DataType::Int8 => {
                    build_primitive_array::<Int8Type>(line_number, rows, i, None)
                }
                DataType::Int16 => {
                    build_primitive_array::<Int16Type>(line_number, rows, i, None)
                }
                DataType::Int32 => {
                    build_primitive_array::<Int32Type>(line_number, rows, i, None)
                }
                DataType::Int64 => {
                    build_primitive_array::<Int64Type>(line_number, rows, i, None)
                }
                DataType::UInt8 => {
                    build_primitive_array::<UInt8Type>(line_number, rows, i, None)
                }
                DataType::UInt16 => {
                    build_primitive_array::<UInt16Type>(line_number, rows, i, None)
                }
                DataType::UInt32 => {
                    build_primitive_array::<UInt32Type>(line_number, rows, i, None)
                }
                DataType::UInt64 => {
                    build_primitive_array::<UInt64Type>(line_number, rows, i, None)
                }
                DataType::Float32 => {
                    build_primitive_array::<Float32Type>(line_number, rows, i, None)
                }
                DataType::Float64 => {
                    build_primitive_array::<Float64Type>(line_number, rows, i, None)
                }
                DataType::Date32 => {
                    build_primitive_array::<Date32Type>(line_number, rows, i, None)
                }
                DataType::Date64 => build_primitive_array::<Date64Type>(
                    line_number,
                    rows,
                    i,
                    datetime_format,
                ),
                DataType::Time32(TimeUnit::Second) => {
                    build_primitive_array::<Time32SecondType>(line_number, rows, i, None)
                }
                DataType::Time32(TimeUnit::Millisecond) => build_primitive_array::<
                    Time32MillisecondType,
                >(
                    line_number, rows, i, None
                ),
                DataType::Time64(TimeUnit::Microsecond) => build_primitive_array::<
                    Time64MicrosecondType,
                >(
                    line_number, rows, i, None
                ),
                DataType::Time64(TimeUnit::Nanosecond) => build_primitive_array::<
                    Time64NanosecondType,
                >(
                    line_number, rows, i, None
                ),
                DataType::Timestamp(TimeUnit::Second, tz) => {
                    build_timestamp_array::<TimestampSecondType>(
                        line_number,
                        rows,
                        i,
                        tz.as_deref(),
                    )
                }
                DataType::Timestamp(TimeUnit::Millisecond, tz) => {
                    build_timestamp_array::<TimestampMillisecondType>(
                        line_number,
                        rows,
                        i,
                        tz.as_deref(),
                    )
                }
                DataType::Timestamp(TimeUnit::Microsecond, tz) => {
                    build_timestamp_array::<TimestampMicrosecondType>(
                        line_number,
                        rows,
                        i,
                        tz.as_deref(),
                    )
                }
                DataType::Timestamp(TimeUnit::Nanosecond, tz) => {
                    build_timestamp_array::<TimestampNanosecondType>(
                        line_number,
                        rows,
                        i,
                        tz.as_deref(),
                    )
                }
                DataType::Utf8 => Ok(Arc::new(
                    rows.iter()
                        .map(|row| Some(row.get(i)))
                        .collect::<StringArray>(),
                ) as ArrayRef),
                DataType::Dictionary(key_type, value_type)
                    if value_type.as_ref() == &DataType::Utf8 =>
                {
                    match key_type.as_ref() {
                        DataType::Int8 => Ok(Arc::new(
                            rows.iter()
                                .map(|row| row.get(i))
                                .collect::<DictionaryArray<Int8Type>>(),
                        ) as ArrayRef),
                        DataType::Int16 => Ok(Arc::new(
                            rows.iter()
                                .map(|row| row.get(i))
                                .collect::<DictionaryArray<Int16Type>>(),
                        ) as ArrayRef),
                        DataType::Int32 => Ok(Arc::new(
                            rows.iter()
                                .map(|row| row.get(i))
                                .collect::<DictionaryArray<Int32Type>>(),
                        ) as ArrayRef),
                        DataType::Int64 => Ok(Arc::new(
                            rows.iter()
                                .map(|row| row.get(i))
                                .collect::<DictionaryArray<Int64Type>>(),
                        ) as ArrayRef),
                        DataType::UInt8 => Ok(Arc::new(
                            rows.iter()
                                .map(|row| row.get(i))
                                .collect::<DictionaryArray<UInt8Type>>(),
                        ) as ArrayRef),
                        DataType::UInt16 => Ok(Arc::new(
                            rows.iter()
                                .map(|row| row.get(i))
                                .collect::<DictionaryArray<UInt16Type>>(),
                        ) as ArrayRef),
                        DataType::UInt32 => Ok(Arc::new(
                            rows.iter()
                                .map(|row| row.get(i))
                                .collect::<DictionaryArray<UInt32Type>>(),
                        ) as ArrayRef),
                        DataType::UInt64 => Ok(Arc::new(
                            rows.iter()
                                .map(|row| row.get(i))
                                .collect::<DictionaryArray<UInt64Type>>(),
                        ) as ArrayRef),
                        _ => Err(ArrowError::ParseError(format!(
                            "Unsupported dictionary key type {key_type:?}"
                        ))),
                    }
                }
                other => Err(ArrowError::ParseError(format!(
                    "Unsupported data type {other:?}"
                ))),
            }
        })
        .collect();

    let projected_fields: Vec<Field> =
        projection.iter().map(|i| fields[*i].clone()).collect();

    let projected_schema = Arc::new(match metadata {
        None => Schema::new(projected_fields),
        Some(metadata) => Schema::new_with_metadata(projected_fields, metadata),
    });

    arrays.and_then(|arr| {
        RecordBatch::try_new_with_options(
            projected_schema,
            arr,
            &RecordBatchOptions::new()
                .with_match_field_names(true)
                .with_row_count(Some(rows.len())),
        )
    })
}
fn parse_item<T: Parser>(string: &str) -> Option<T::Native> {
    T::parse(string)
}

fn parse_formatted<T: Parser>(string: &str, format: &str) -> Option<T::Native> {
    T::parse_formatted(string, format)
}

fn parse_bool(string: &str) -> Option<bool> {
    if string.eq_ignore_ascii_case("false") {
        Some(false)
    } else if string.eq_ignore_ascii_case("true") {
        Some(true)
    } else {
        None
    }
}

// parse the column string to an Arrow Array
fn build_decimal_array<T: DecimalType>(
    _line_number: usize,
    rows: &StringRecords<'_>,
    col_idx: usize,
    precision: u8,
    scale: i8,
) -> Result<ArrayRef, ArrowError> {
    let mut decimal_builder = PrimitiveBuilder::<T>::with_capacity(rows.len());
    for row in rows.iter() {
        let s = row.get(col_idx);
        if s.is_empty() {
            // append null
            decimal_builder.append_null();
        } else {
            let decimal_value: Result<T::Native, _> =
                parse_decimal::<T>(s, precision, scale);
            match decimal_value {
                Ok(v) => {
                    decimal_builder.append_value(v);
                }
                Err(e) => {
                    return Err(e);
                }
            }
        }
    }
    Ok(Arc::new(
        decimal_builder
            .finish()
            .with_precision_and_scale(precision, scale)?,
    ))
}

// parses a specific column (col_idx) into an Arrow Array.
fn build_primitive_array<T: ArrowPrimitiveType + Parser>(
    line_number: usize,
    rows: &StringRecords<'_>,
    col_idx: usize,
    format: Option<&str>,
) -> Result<ArrayRef, ArrowError> {
    rows.iter()
        .enumerate()
        .map(|(row_index, row)| {
            let s = row.get(col_idx);
            if s.is_empty() {
                return Ok(None);
            }

            let parsed = match format {
                Some(format) => parse_formatted::<T>(s, format),
                _ => parse_item::<T>(s),
            };
            match parsed {
                Some(e) => Ok(Some(e)),
                None => Err(ArrowError::ParseError(format!(
                    // TODO: we should surface the underlying error here.
                    "Error while parsing value {} for column {} at line {}",
                    s,
                    col_idx,
                    line_number + row_index
                ))),
            }
        })
        .collect::<Result<PrimitiveArray<T>, ArrowError>>()
        .map(|e| Arc::new(e) as ArrayRef)
}

fn build_timestamp_array<T: ArrowTimestampType>(
    line_number: usize,
    rows: &StringRecords<'_>,
    col_idx: usize,
    timezone: Option<&str>,
) -> Result<ArrayRef, ArrowError> {
    Ok(Arc::new(match timezone {
        Some(timezone) => {
            let tz: Tz = timezone.parse()?;
            build_timestamp_array_impl::<T, _>(line_number, rows, col_idx, &tz)?
                .with_timezone(timezone)
        }
        None => build_timestamp_array_impl::<T, _>(line_number, rows, col_idx, &Utc)?,
    }))
}

fn build_timestamp_array_impl<T: ArrowTimestampType, Tz: TimeZone>(
    line_number: usize,
    rows: &StringRecords<'_>,
    col_idx: usize,
    timezone: &Tz,
) -> Result<PrimitiveArray<T>, ArrowError> {
    rows.iter()
        .enumerate()
        .map(|(row_index, row)| {
            let s = row.get(col_idx);
            if s.is_empty() {
                return Ok(None);
            }

            let date = string_to_datetime(timezone, s).map_err(|e| {
                ArrowError::ParseError(format!(
                    "Error parsing column {col_idx} at line {}: {}",
                    line_number + row_index,
                    e
                ))
            })?;

            Ok(Some(match T::UNIT {
                TimeUnit::Second => date.timestamp(),
                TimeUnit::Millisecond => date.timestamp_millis(),
                TimeUnit::Microsecond => date.timestamp_micros(),
                TimeUnit::Nanosecond => date.timestamp_nanos(),
            }))
        })
        .collect()
}

// parses a specific column (col_idx) into an Arrow Array.
fn build_boolean_array(
    line_number: usize,
    rows: &StringRecords<'_>,
    col_idx: usize,
) -> Result<ArrayRef, ArrowError> {
    rows.iter()
        .enumerate()
        .map(|(row_index, row)| {
            let s = row.get(col_idx);
            if s.is_empty() {
                return Ok(None);
            }
            let parsed = parse_bool(s);
            match parsed {
                Some(e) => Ok(Some(e)),
                None => Err(ArrowError::ParseError(format!(
                    // TODO: we should surface the underlying error here.
                    "Error while parsing value {} for column {} at line {}",
                    s,
                    col_idx,
                    line_number + row_index
                ))),
            }
        })
        .collect::<Result<BooleanArray, _>>()
        .map(|e| Arc::new(e) as ArrayRef)
}

/// CSV file reader builder
#[derive(Debug)]
pub struct ReaderBuilder {
    /// Optional schema for the CSV file
    ///
    /// If the schema is not supplied, the reader will try to infer the schema
    /// based on the CSV structure.
    schema: Option<SchemaRef>,
    /// Whether the file has headers or not
    ///
    /// If schema inference is run on a file with no headers, default column names
    /// are created.
    has_header: bool,
    /// An optional column delimiter. Defaults to `b','`
    delimiter: Option<u8>,
    /// An optional escape character. Defaults None
    escape: Option<u8>,
    /// An optional quote character. Defaults b'\"'
    quote: Option<u8>,
    /// An optional record terminator. Defaults CRLF
    terminator: Option<u8>,
    /// Optional maximum number of records to read during schema inference
    ///
    /// If a number is not provided, all the records are read.
    max_records: Option<usize>,
    /// Batch size (number of records to load each time)
    ///
    /// The default batch size when using the `ReaderBuilder` is 1024 records
    batch_size: usize,
    /// The bounds over which to scan the reader. `None` starts from 0 and runs until EOF.
    bounds: Bounds,
    /// Optional projection for which columns to load (zero-based column indices)
    projection: Option<Vec<usize>>,
    /// DateTime format to be used while trying to infer datetime format
    datetime_re: Option<Regex>,
    /// DateTime format to be used while parsing datetime format
    datetime_format: Option<String>,
}

impl Default for ReaderBuilder {
    fn default() -> Self {
        Self {
            schema: None,
            has_header: false,
            delimiter: None,
            escape: None,
            quote: None,
            terminator: None,
            max_records: None,
            batch_size: 1024,
            bounds: None,
            projection: None,
            datetime_re: None,
            datetime_format: None,
        }
    }
}

impl ReaderBuilder {
    /// Create a new builder for configuring CSV parsing options.
    ///
    /// To convert a builder into a reader, call `ReaderBuilder::build`
    ///
    /// # Example
    ///
    /// ```
    /// use arrow_csv::{Reader, ReaderBuilder};
    /// use std::fs::File;
    ///
    /// fn example() -> Reader<File> {
    ///     let file = File::open("test/data/uk_cities_with_headers.csv").unwrap();
    ///
    ///     // create a builder, inferring the schema with the first 100 records
    ///     let builder = ReaderBuilder::new().infer_schema(Some(100));
    ///
    ///     let reader = builder.build(file).unwrap();
    ///
    ///     reader
    /// }
    /// ```
    pub fn new() -> ReaderBuilder {
        ReaderBuilder::default()
    }

    /// Set the CSV file's schema
    pub fn with_schema(mut self, schema: SchemaRef) -> Self {
        self.schema = Some(schema);
        self
    }

    /// Set whether the CSV file has headers
    pub fn has_header(mut self, has_header: bool) -> Self {
        self.has_header = has_header;
        self
    }

    /// Set the datetime regex used to parse the string to Date64Type
    /// this regex is used while infering schema
    pub fn with_datetime_re(mut self, datetime_re: Regex) -> Self {
        self.datetime_re = Some(datetime_re);
        self
    }

    /// Set the datetime fromat used to parse the string to Date64Type
    /// this fromat is used while when the schema wants to parse Date64Type.
    ///
    /// For format refer to [chrono docs](https://docs.rs/chrono/0.4.19/chrono/format/strftime/index.html)
    ///
    pub fn with_datetime_format(mut self, datetime_format: String) -> Self {
        self.datetime_format = Some(datetime_format);
        self
    }

    /// Set the CSV file's column delimiter as a byte character
    pub fn with_delimiter(mut self, delimiter: u8) -> Self {
        self.delimiter = Some(delimiter);
        self
    }

    pub fn with_escape(mut self, escape: u8) -> Self {
        self.escape = Some(escape);
        self
    }

    pub fn with_quote(mut self, quote: u8) -> Self {
        self.quote = Some(quote);
        self
    }

    pub fn with_terminator(mut self, terminator: u8) -> Self {
        self.terminator = Some(terminator);
        self
    }

    /// Set the CSV reader to infer the schema of the file
    pub fn infer_schema(mut self, max_records: Option<usize>) -> Self {
        // remove any schema that is set
        self.schema = None;
        self.max_records = max_records;
        self
    }

    /// Set the batch size (number of records to load at one time)
    pub fn with_batch_size(mut self, batch_size: usize) -> Self {
        self.batch_size = batch_size;
        self
    }

    /// Set the bounds over which to scan the reader.
    /// `start` and `end` are line numbers.
    pub fn with_bounds(mut self, start: usize, end: usize) -> Self {
        self.bounds = Some((start, end));
        self
    }

    /// Set the reader's column projection
    pub fn with_projection(mut self, projection: Vec<usize>) -> Self {
        self.projection = Some(projection);
        self
    }

    /// Create a new `Reader` from a non-buffered reader
    ///
    /// If `R: BufRead` consider using [`Self::build_buffered`] to avoid unnecessary additional
    /// buffering, as internally this method wraps `reader` in [`std::io::BufReader`]
    pub fn build<R: Read + Seek>(self, reader: R) -> Result<Reader<R>, ArrowError> {
        self.build_buffered(StdBufReader::new(reader))
    }

    /// Create a new `BufReader` from a buffered reader
    pub fn build_buffered<R: BufRead + Seek>(
        mut self,
        mut reader: R,
    ) -> Result<BufReader<R>, ArrowError> {
        // check if schema should be inferred
        if self.schema.is_none() {
            let delimiter = self.delimiter.unwrap_or(b',');
            let roptions = ReaderOptions {
                delimiter: Some(delimiter),
                max_read_records: self.max_records,
                has_header: self.has_header,
                escape: self.escape,
                quote: self.quote,
                terminator: self.terminator,
                datetime_re: self.datetime_re.take(),
            };
            let (inferred_schema, _) =
                infer_file_schema_with_csv_options(&mut reader, roptions)?;
            self.schema = Some(Arc::new(inferred_schema))
        }

        Ok(BufReader {
            reader,
            decoder: self.build_decoder(),
        })
    }

    /// Builds a decoder that can be used to decode CSV from an arbitrary byte stream
    ///
    /// # Panics
    ///
    /// This method panics if no schema provided
    pub fn build_decoder(self) -> Decoder {
        let schema = self.schema.expect("schema should be provided");
        let mut reader_builder = csv_core::ReaderBuilder::new();
        reader_builder.escape(self.escape);

        if let Some(c) = self.delimiter {
            reader_builder.delimiter(c);
        }
        if let Some(c) = self.quote {
            reader_builder.quote(c);
        }
        if let Some(t) = self.terminator {
            reader_builder.terminator(csv_core::Terminator::Any(t));
        }
        let delimiter = reader_builder.build();
        let record_decoder = RecordDecoder::new(delimiter, schema.fields().len());

        let header = self.has_header as usize;

        let (start, end) = match self.bounds {
            Some((start, end)) => (start + header, end + header),
            None => (header, usize::MAX),
        };

        Decoder {
            schema,
            to_skip: start,
            record_decoder,
            line_number: start,
            end,
            projection: self.projection,
            datetime_format: self.datetime_format,
            batch_size: self.batch_size,
        }
    }
}

#[cfg(test)]
mod tests {
    use super::*;

    use std::io::{Cursor, Write};
    use tempfile::NamedTempFile;

<<<<<<< HEAD
    use arrow_array::cast::{as_boolean_array, as_primitive_array};
=======
    use arrow_array::cast::AsArray;
    use chrono::prelude::*;
>>>>>>> e4e6c67e

    #[test]
    fn test_csv() {
        for format in [None, Some("%Y-%m-%dT%H:%M:%S%.f%:z".to_string())] {
            let schema = Schema::new(vec![
                Field::new("city", DataType::Utf8, false),
                Field::new("lat", DataType::Float64, false),
                Field::new("lng", DataType::Float64, false),
            ]);

            let file = File::open("test/data/uk_cities.csv").unwrap();
            let mut csv = Reader::new(
                file,
                Arc::new(schema.clone()),
                false,
                None,
                1024,
                None,
                None,
                format,
            );
            assert_eq!(Arc::new(schema), csv.schema());
            let batch = csv.next().unwrap().unwrap();
            assert_eq!(37, batch.num_rows());
            assert_eq!(3, batch.num_columns());

            // access data from a primitive array
            let lat = batch
                .column(1)
                .as_any()
                .downcast_ref::<Float64Array>()
                .unwrap();
            assert_eq!(57.653484, lat.value(0));

            // access data from a string array (ListArray<u8>)
            let city = batch
                .column(0)
                .as_any()
                .downcast_ref::<StringArray>()
                .unwrap();

            assert_eq!("Aberdeen, Aberdeen City, UK", city.value(13));
        }
    }

    #[test]
    fn test_csv_schema_metadata() {
        let mut metadata = std::collections::HashMap::new();
        metadata.insert("foo".to_owned(), "bar".to_owned());
        let schema = Schema::new_with_metadata(
            vec![
                Field::new("city", DataType::Utf8, false),
                Field::new("lat", DataType::Float64, false),
                Field::new("lng", DataType::Float64, false),
            ],
            metadata.clone(),
        );

        let file = File::open("test/data/uk_cities.csv").unwrap();

        let mut csv = Reader::new(
            file,
            Arc::new(schema.clone()),
            false,
            None,
            1024,
            None,
            None,
            None,
        );
        assert_eq!(Arc::new(schema), csv.schema());
        let batch = csv.next().unwrap().unwrap();
        assert_eq!(37, batch.num_rows());
        assert_eq!(3, batch.num_columns());

        assert_eq!(&metadata, batch.schema().metadata());
    }

    #[test]
    fn test_csv_reader_with_decimal() {
        let schema = Schema::new(vec![
            Field::new("city", DataType::Utf8, false),
            Field::new("lat", DataType::Decimal128(38, 6), false),
            Field::new("lng", DataType::Decimal256(76, 6), false),
        ]);

        let file = File::open("test/data/decimal_test.csv").unwrap();

        let mut csv =
            Reader::new(file, Arc::new(schema), false, None, 1024, None, None, None);
        let batch = csv.next().unwrap().unwrap();
        // access data from a primitive array
        let lat = batch
            .column(1)
            .as_any()
            .downcast_ref::<Decimal128Array>()
            .unwrap();

        assert_eq!("57.653484", lat.value_as_string(0));
        assert_eq!("53.002666", lat.value_as_string(1));
        assert_eq!("52.412811", lat.value_as_string(2));
        assert_eq!("51.481583", lat.value_as_string(3));
        assert_eq!("12.123456", lat.value_as_string(4));
        assert_eq!("50.760000", lat.value_as_string(5));
        assert_eq!("0.123000", lat.value_as_string(6));
        assert_eq!("123.000000", lat.value_as_string(7));
        assert_eq!("123.000000", lat.value_as_string(8));
        assert_eq!("-50.760000", lat.value_as_string(9));

        let lng = batch
            .column(2)
            .as_any()
            .downcast_ref::<Decimal256Array>()
            .unwrap();

        assert_eq!("-3.335724", lng.value_as_string(0));
        assert_eq!("-2.179404", lng.value_as_string(1));
        assert_eq!("-1.778197", lng.value_as_string(2));
        assert_eq!("-3.179090", lng.value_as_string(3));
        assert_eq!("-3.179090", lng.value_as_string(4));
        assert_eq!("0.290472", lng.value_as_string(5));
        assert_eq!("0.290472", lng.value_as_string(6));
        assert_eq!("0.290472", lng.value_as_string(7));
        assert_eq!("0.290472", lng.value_as_string(8));
        assert_eq!("0.290472", lng.value_as_string(9));
    }

    #[test]
    fn test_csv_from_buf_reader() {
        let schema = Schema::new(vec![
            Field::new("city", DataType::Utf8, false),
            Field::new("lat", DataType::Float64, false),
            Field::new("lng", DataType::Float64, false),
        ]);

        let file_with_headers =
            File::open("test/data/uk_cities_with_headers.csv").unwrap();
        let file_without_headers = File::open("test/data/uk_cities.csv").unwrap();
        let both_files = file_with_headers
            .chain(Cursor::new("\n".to_string()))
            .chain(file_without_headers);
        let mut csv = Reader::new(
            both_files,
            Arc::new(schema),
            true,
            None,
            1024,
            None,
            None,
            None,
        );
        let batch = csv.next().unwrap().unwrap();
        assert_eq!(74, batch.num_rows());
        assert_eq!(3, batch.num_columns());
    }

    #[test]
    fn test_csv_with_schema_inference() {
        let file = File::open("test/data/uk_cities_with_headers.csv").unwrap();

        let builder = ReaderBuilder::new().has_header(true).infer_schema(None);

        let mut csv = builder.build(file).unwrap();
        let expected_schema = Schema::new(vec![
            Field::new("city", DataType::Utf8, true),
            Field::new("lat", DataType::Float64, true),
            Field::new("lng", DataType::Float64, true),
        ]);
        assert_eq!(Arc::new(expected_schema), csv.schema());
        let batch = csv.next().unwrap().unwrap();
        assert_eq!(37, batch.num_rows());
        assert_eq!(3, batch.num_columns());

        // access data from a primitive array
        let lat = batch
            .column(1)
            .as_any()
            .downcast_ref::<Float64Array>()
            .unwrap();
        assert_eq!(57.653484, lat.value(0));

        // access data from a string array (ListArray<u8>)
        let city = batch
            .column(0)
            .as_any()
            .downcast_ref::<StringArray>()
            .unwrap();

        assert_eq!("Aberdeen, Aberdeen City, UK", city.value(13));
    }

    #[test]
    fn test_csv_with_schema_inference_no_headers() {
        let file = File::open("test/data/uk_cities.csv").unwrap();

        let builder = ReaderBuilder::new().infer_schema(None);

        let mut csv = builder.build(file).unwrap();

        // csv field names should be 'column_{number}'
        let schema = csv.schema();
        assert_eq!("column_1", schema.field(0).name());
        assert_eq!("column_2", schema.field(1).name());
        assert_eq!("column_3", schema.field(2).name());
        let batch = csv.next().unwrap().unwrap();
        let batch_schema = batch.schema();

        assert_eq!(schema, batch_schema);
        assert_eq!(37, batch.num_rows());
        assert_eq!(3, batch.num_columns());

        // access data from a primitive array
        let lat = batch
            .column(1)
            .as_any()
            .downcast_ref::<Float64Array>()
            .unwrap();
        assert_eq!(57.653484, lat.value(0));

        // access data from a string array (ListArray<u8>)
        let city = batch
            .column(0)
            .as_any()
            .downcast_ref::<StringArray>()
            .unwrap();

        assert_eq!("Aberdeen, Aberdeen City, UK", city.value(13));
    }

    #[test]
    fn test_csv_builder_with_bounds() {
        let file = File::open("test/data/uk_cities.csv").unwrap();

        // Set the bounds to the lines 0, 1 and 2.
        let mut csv = ReaderBuilder::new().with_bounds(0, 2).build(file).unwrap();
        let batch = csv.next().unwrap().unwrap();

        // access data from a string array (ListArray<u8>)
        let city = batch
            .column(0)
            .as_any()
            .downcast_ref::<StringArray>()
            .unwrap();

        // The value on line 0 is within the bounds
        assert_eq!("Elgin, Scotland, the UK", city.value(0));

        // The value on line 13 is outside of the bounds. Therefore
        // the call to .value() will panic.
        let result = std::panic::catch_unwind(|| city.value(13));
        assert!(result.is_err());
    }

    #[test]
    fn test_csv_with_projection() {
        let schema = Schema::new(vec![
            Field::new("city", DataType::Utf8, false),
            Field::new("lat", DataType::Float64, false),
            Field::new("lng", DataType::Float64, false),
        ]);

        let file = File::open("test/data/uk_cities.csv").unwrap();

        let mut csv = Reader::new(
            file,
            Arc::new(schema),
            false,
            None,
            1024,
            None,
            Some(vec![0, 1]),
            None,
        );
        let projected_schema = Arc::new(Schema::new(vec![
            Field::new("city", DataType::Utf8, false),
            Field::new("lat", DataType::Float64, false),
        ]));
        assert_eq!(projected_schema, csv.schema());
        let batch = csv.next().unwrap().unwrap();
        assert_eq!(projected_schema, batch.schema());
        assert_eq!(37, batch.num_rows());
        assert_eq!(2, batch.num_columns());
    }

    #[test]
    fn test_csv_with_dictionary() {
        let schema = Schema::new(vec![
            Field::new(
                "city",
                DataType::Dictionary(Box::new(DataType::Int32), Box::new(DataType::Utf8)),
                false,
            ),
            Field::new("lat", DataType::Float64, false),
            Field::new("lng", DataType::Float64, false),
        ]);

        let file = File::open("test/data/uk_cities.csv").unwrap();

        let mut csv = Reader::new(
            file,
            Arc::new(schema),
            false,
            None,
            1024,
            None,
            Some(vec![0, 1]),
            None,
        );
        let projected_schema = Arc::new(Schema::new(vec![
            Field::new(
                "city",
                DataType::Dictionary(Box::new(DataType::Int32), Box::new(DataType::Utf8)),
                false,
            ),
            Field::new("lat", DataType::Float64, false),
        ]));
        assert_eq!(projected_schema, csv.schema());
        let batch = csv.next().unwrap().unwrap();
        assert_eq!(projected_schema, batch.schema());
        assert_eq!(37, batch.num_rows());
        assert_eq!(2, batch.num_columns());

        let strings = arrow_cast::cast(batch.column(0), &DataType::Utf8).unwrap();
        let strings = strings.as_any().downcast_ref::<StringArray>().unwrap();

        assert_eq!(strings.value(0), "Elgin, Scotland, the UK");
        assert_eq!(strings.value(4), "Eastbourne, East Sussex, UK");
        assert_eq!(strings.value(29), "Uckfield, East Sussex, UK");
    }

    #[test]
    fn test_nulls() {
        let schema = Schema::new(vec![
            Field::new("c_int", DataType::UInt64, false),
            Field::new("c_float", DataType::Float32, true),
            Field::new("c_string", DataType::Utf8, false),
            Field::new("c_bool", DataType::Boolean, false),
        ]);

        let file = File::open("test/data/null_test.csv").unwrap();

        let mut csv =
            Reader::new(file, Arc::new(schema), true, None, 1024, None, None, None);
        let batch = csv.next().unwrap().unwrap();

        assert!(!batch.column(1).is_null(0));
        assert!(!batch.column(1).is_null(1));
        assert!(batch.column(1).is_null(2));
        assert!(!batch.column(1).is_null(3));
        assert!(!batch.column(1).is_null(4));
    }

    #[test]
    fn test_nulls_with_inference() {
        let file = File::open("test/data/various_types.csv").unwrap();

        let builder = ReaderBuilder::new()
            .infer_schema(None)
            .has_header(true)
            .with_delimiter(b'|')
            .with_batch_size(512)
            .with_projection(vec![0, 1, 2, 3, 4, 5]);

        let mut csv = builder.build(file).unwrap();
        let batch = csv.next().unwrap().unwrap();

        assert_eq!(7, batch.num_rows());
        assert_eq!(6, batch.num_columns());

        let schema = batch.schema();

        assert_eq!(&DataType::Int64, schema.field(0).data_type());
        assert_eq!(&DataType::Float64, schema.field(1).data_type());
        assert_eq!(&DataType::Float64, schema.field(2).data_type());
        assert_eq!(&DataType::Boolean, schema.field(3).data_type());
        assert_eq!(&DataType::Date32, schema.field(4).data_type());
        assert_eq!(
            &DataType::Timestamp(TimeUnit::Second, None),
            schema.field(5).data_type()
        );

        let names: Vec<&str> =
            schema.fields().iter().map(|x| x.name().as_str()).collect();
        assert_eq!(
            names,
            vec![
                "c_int",
                "c_float",
                "c_string",
                "c_bool",
                "c_date",
                "c_datetime"
            ]
        );

        assert!(schema.field(0).is_nullable());
        assert!(schema.field(1).is_nullable());
        assert!(schema.field(2).is_nullable());
        assert!(schema.field(3).is_nullable());
        assert!(schema.field(4).is_nullable());
        assert!(schema.field(5).is_nullable());

        assert!(!batch.column(1).is_null(0));
        assert!(!batch.column(1).is_null(1));
        assert!(batch.column(1).is_null(2));
        assert!(!batch.column(1).is_null(3));
        assert!(!batch.column(1).is_null(4));
    }

    #[test]
    fn test_parse_invalid_csv() {
        let file = File::open("test/data/various_types_invalid.csv").unwrap();

        let schema = Schema::new(vec![
            Field::new("c_int", DataType::UInt64, false),
            Field::new("c_float", DataType::Float32, false),
            Field::new("c_string", DataType::Utf8, false),
            Field::new("c_bool", DataType::Boolean, false),
        ]);

        let builder = ReaderBuilder::new()
            .with_schema(Arc::new(schema))
            .has_header(true)
            .with_delimiter(b'|')
            .with_batch_size(512)
            .with_projection(vec![0, 1, 2, 3]);

        let mut csv = builder.build(file).unwrap();
        match csv.next() {
            Some(e) => match e {
                Err(e) => assert_eq!(
                    "ParseError(\"Error while parsing value 4.x4 for column 1 at line 4\")",
                    format!("{e:?}")
                ),
                Ok(_) => panic!("should have failed"),
            },
            None => panic!("should have failed"),
        }
    }

    /// Infer the data type of a record
    fn infer_field_schema(string: &str, datetime_re: Option<Regex>) -> DataType {
        let mut v = InferredDataType::default();
        v.update(string, datetime_re.as_ref());
        v.get()
    }

    #[test]
    fn test_infer_field_schema() {
        assert_eq!(infer_field_schema("A", None), DataType::Utf8);
        assert_eq!(infer_field_schema("\"123\"", None), DataType::Utf8);
        assert_eq!(infer_field_schema("10", None), DataType::Int64);
        assert_eq!(infer_field_schema("10.2", None), DataType::Float64);
        assert_eq!(infer_field_schema(".2", None), DataType::Float64);
        assert_eq!(infer_field_schema("2.", None), DataType::Float64);
        assert_eq!(infer_field_schema("true", None), DataType::Boolean);
        assert_eq!(infer_field_schema("trUe", None), DataType::Boolean);
        assert_eq!(infer_field_schema("false", None), DataType::Boolean);
        assert_eq!(infer_field_schema("2020-11-08", None), DataType::Date32);
        assert_eq!(
            infer_field_schema("2020-11-08T14:20:01", None),
            DataType::Timestamp(TimeUnit::Second, None)
        );
        assert_eq!(
            infer_field_schema("2020-11-08 14:20:01", None),
            DataType::Timestamp(TimeUnit::Second, None)
        );
        let reg = Regex::new(r"^\d{4}-\d\d-\d\d \d\d:\d\d:\d\d$").ok();
        assert_eq!(
            infer_field_schema("2020-11-08 14:20:01", reg),
            DataType::Timestamp(TimeUnit::Second, None)
        );
        assert_eq!(infer_field_schema("-5.13", None), DataType::Float64);
        assert_eq!(infer_field_schema("0.1300", None), DataType::Float64);
        assert_eq!(
            infer_field_schema("2021-12-19 13:12:30.921", None),
            DataType::Timestamp(TimeUnit::Millisecond, None)
        );
        assert_eq!(
            infer_field_schema("2021-12-19T13:12:30.123456789", None),
            DataType::Timestamp(TimeUnit::Nanosecond, None)
        );
    }

    #[test]
    fn parse_date32() {
        assert_eq!(parse_item::<Date32Type>("1970-01-01").unwrap(), 0);
        assert_eq!(parse_item::<Date32Type>("2020-03-15").unwrap(), 18336);
        assert_eq!(parse_item::<Date32Type>("1945-05-08").unwrap(), -9004);
    }

    #[test]
    fn parse_time() {
        assert_eq!(
            parse_item::<Time64NanosecondType>("12:10:01.123456789 AM"),
            Some(601_123_456_789)
        );
        assert_eq!(
            parse_item::<Time64MicrosecondType>("12:10:01.123456 am"),
            Some(601_123_456)
        );
        assert_eq!(
            parse_item::<Time32MillisecondType>("2:10:01.12 PM"),
            Some(51_001_120)
        );
        assert_eq!(parse_item::<Time32SecondType>("2:10:01 pm"), Some(51_001));
    }

    #[test]
    fn parse_date64() {
        assert_eq!(parse_item::<Date64Type>("1970-01-01T00:00:00").unwrap(), 0);
        assert_eq!(
            parse_item::<Date64Type>("2018-11-13T17:11:10").unwrap(),
            1542129070000
        );
        assert_eq!(
            parse_item::<Date64Type>("2018-11-13T17:11:10.011").unwrap(),
            1542129070011
        );
        assert_eq!(
            parse_item::<Date64Type>("1900-02-28T12:34:56").unwrap(),
            -2203932304000
        );
        assert_eq!(
            parse_formatted::<Date64Type>("1900-02-28 12:34:56", "%Y-%m-%d %H:%M:%S")
                .unwrap(),
            -2203932304000
        );
        assert_eq!(
            parse_formatted::<Date64Type>(
                "1900-02-28 12:34:56+0030",
                "%Y-%m-%d %H:%M:%S%z"
            )
            .unwrap(),
            -2203932304000 - (30 * 60 * 1000)
        );
    }

    fn test_parse_timestamp_impl<T: ArrowTimestampType>(
        timezone: Option<String>,
        expected: &[i64],
    ) {
        let csv = [
            "1970-01-01T00:00:00",
            "1970-01-01T00:00:00Z",
            "1970-01-01T00:00:00+02:00",
        ]
        .join("\n");
        let mut decoder = ReaderBuilder::new()
            .with_schema(Arc::new(Schema::new(vec![Field::new(
                "field",
                DataType::Timestamp(T::UNIT, timezone.clone()),
                true,
            )])))
            .build_decoder();

        let decoded = decoder.decode(csv.as_bytes()).unwrap();
        assert_eq!(decoded, csv.len());
        decoder.decode(&[]).unwrap();

        let batch = decoder.flush().unwrap().unwrap();
        assert_eq!(batch.num_columns(), 1);
        assert_eq!(batch.num_rows(), 3);
        let col = as_primitive_array::<T>(batch.column(0).as_ref());
        assert_eq!(col.values(), expected);
        assert_eq!(col.data_type(), &DataType::Timestamp(T::UNIT, timezone));
    }

    #[test]
    fn test_parse_timestamp() {
        test_parse_timestamp_impl::<TimestampNanosecondType>(
            None,
            &[0, 0, -7_200_000_000_000],
        );
        test_parse_timestamp_impl::<TimestampNanosecondType>(
            Some("+00:00".to_string()),
            &[0, 0, -7_200_000_000_000],
        );
        test_parse_timestamp_impl::<TimestampNanosecondType>(
            Some("-05:00".to_string()),
            &[18_000_000_000_000, 0, -7_200_000_000_000],
        );
        test_parse_timestamp_impl::<TimestampMicrosecondType>(
            Some("-03".to_string()),
            &[10_800_000_000, 0, -7_200_000_000],
        );
        test_parse_timestamp_impl::<TimestampMillisecondType>(
            Some("-03".to_string()),
            &[10_800_000, 0, -7_200_000],
        );
        test_parse_timestamp_impl::<TimestampSecondType>(
            Some("-03".to_string()),
            &[10_800, 0, -7_200],
        );
    }

    #[test]
    fn test_infer_schema_from_multiple_files() {
        let mut csv1 = NamedTempFile::new().unwrap();
        let mut csv2 = NamedTempFile::new().unwrap();
        let csv3 = NamedTempFile::new().unwrap(); // empty csv file should be skipped
        let mut csv4 = NamedTempFile::new().unwrap();
        writeln!(csv1, "c1,c2,c3").unwrap();
        writeln!(csv1, "1,\"foo\",0.5").unwrap();
        writeln!(csv1, "3,\"bar\",1").unwrap();
        writeln!(csv1, "3,\"bar\",2e-06").unwrap();
        // reading csv2 will set c2 to optional
        writeln!(csv2, "c1,c2,c3,c4").unwrap();
        writeln!(csv2, "10,,3.14,true").unwrap();
        // reading csv4 will set c3 to optional
        writeln!(csv4, "c1,c2,c3").unwrap();
        writeln!(csv4, "10,\"foo\",").unwrap();

        let schema = infer_schema_from_files(
            &[
                csv3.path().to_str().unwrap().to_string(),
                csv1.path().to_str().unwrap().to_string(),
                csv2.path().to_str().unwrap().to_string(),
                csv4.path().to_str().unwrap().to_string(),
            ],
            b',',
            Some(4), // only csv1 and csv2 should be read
            true,
        )
        .unwrap();

        assert_eq!(schema.fields().len(), 4);
        assert!(schema.field(0).is_nullable());
        assert!(schema.field(1).is_nullable());
        assert!(schema.field(2).is_nullable());
        assert!(schema.field(3).is_nullable());

        assert_eq!(&DataType::Int64, schema.field(0).data_type());
        assert_eq!(&DataType::Utf8, schema.field(1).data_type());
        assert_eq!(&DataType::Float64, schema.field(2).data_type());
        assert_eq!(&DataType::Boolean, schema.field(3).data_type());
    }

    #[test]
    fn test_bounded() {
        let schema = Schema::new(vec![Field::new("int", DataType::UInt32, false)]);
        let data = vec![
            vec!["0"],
            vec!["1"],
            vec!["2"],
            vec!["3"],
            vec!["4"],
            vec!["5"],
            vec!["6"],
        ];

        let data = data
            .iter()
            .map(|x| x.join(","))
            .collect::<Vec<_>>()
            .join("\n");
        let data = data.as_bytes();

        let reader = std::io::Cursor::new(data);

        let mut csv = Reader::new(
            reader,
            Arc::new(schema),
            false,
            None,
            2,
            // starting at row 2 and up to row 6.
            Some((2, 6)),
            Some(vec![0]),
            None,
        );

        let batch = csv.next().unwrap().unwrap();
        let a = batch.column(0);
        let a = a.as_any().downcast_ref::<UInt32Array>().unwrap();
        assert_eq!(a, &UInt32Array::from(vec![2, 3]));

        let batch = csv.next().unwrap().unwrap();
        let a = batch.column(0);
        let a = a.as_any().downcast_ref::<UInt32Array>().unwrap();
        assert_eq!(a, &UInt32Array::from(vec![4, 5]));

        assert!(csv.next().is_none());
    }

    #[test]
    fn test_empty_projection() {
        let schema = Schema::new(vec![Field::new("int", DataType::UInt32, false)]);
        let data = vec![vec!["0"], vec!["1"]];

        let data = data
            .iter()
            .map(|x| x.join(","))
            .collect::<Vec<_>>()
            .join("\n");
        let data = data.as_bytes();

        let reader = std::io::Cursor::new(data);

        let mut csv = Reader::new(
            reader,
            Arc::new(schema),
            false,
            None,
            2,
            None,
            Some(vec![]),
            None,
        );

        let batch = csv.next().unwrap().unwrap();
        assert_eq!(batch.columns().len(), 0);
        assert_eq!(batch.num_rows(), 2);

        assert!(csv.next().is_none());
    }

    #[test]
    fn test_parsing_bool() {
        // Encode the expected behavior of boolean parsing
        assert_eq!(Some(true), parse_bool("true"));
        assert_eq!(Some(true), parse_bool("tRUe"));
        assert_eq!(Some(true), parse_bool("True"));
        assert_eq!(Some(true), parse_bool("TRUE"));
        assert_eq!(None, parse_bool("t"));
        assert_eq!(None, parse_bool("T"));
        assert_eq!(None, parse_bool(""));

        assert_eq!(Some(false), parse_bool("false"));
        assert_eq!(Some(false), parse_bool("fALse"));
        assert_eq!(Some(false), parse_bool("False"));
        assert_eq!(Some(false), parse_bool("FALSE"));
        assert_eq!(None, parse_bool("f"));
        assert_eq!(None, parse_bool("F"));
        assert_eq!(None, parse_bool(""));
    }

    #[test]
    fn test_parsing_float() {
        assert_eq!(Some(12.34), parse_item::<Float64Type>("12.34"));
        assert_eq!(Some(-12.34), parse_item::<Float64Type>("-12.34"));
        assert_eq!(Some(12.0), parse_item::<Float64Type>("12"));
        assert_eq!(Some(0.0), parse_item::<Float64Type>("0"));
        assert_eq!(Some(2.0), parse_item::<Float64Type>("2."));
        assert_eq!(Some(0.2), parse_item::<Float64Type>(".2"));
        assert!(parse_item::<Float64Type>("nan").unwrap().is_nan());
        assert!(parse_item::<Float64Type>("NaN").unwrap().is_nan());
        assert!(parse_item::<Float64Type>("inf").unwrap().is_infinite());
        assert!(parse_item::<Float64Type>("inf").unwrap().is_sign_positive());
        assert!(parse_item::<Float64Type>("-inf").unwrap().is_infinite());
        assert!(parse_item::<Float64Type>("-inf")
            .unwrap()
            .is_sign_negative());
        assert_eq!(None, parse_item::<Float64Type>(""));
        assert_eq!(None, parse_item::<Float64Type>("dd"));
        assert_eq!(None, parse_item::<Float64Type>("12.34.56"));
    }

    #[test]
    fn test_non_std_quote() {
        let schema = Schema::new(vec![
            Field::new("text1", DataType::Utf8, false),
            Field::new("text2", DataType::Utf8, false),
        ]);
        let builder = ReaderBuilder::new()
            .with_schema(Arc::new(schema))
            .has_header(false)
            .with_quote(b'~'); // default is ", change to ~

        let mut csv_text = Vec::new();
        let mut csv_writer = std::io::Cursor::new(&mut csv_text);
        for index in 0..10 {
            let text1 = format!("id{index:}");
            let text2 = format!("value{index:}");
            csv_writer
                .write_fmt(format_args!("~{text1}~,~{text2}~\r\n"))
                .unwrap();
        }
        let mut csv_reader = std::io::Cursor::new(&csv_text);
        let mut reader = builder.build(&mut csv_reader).unwrap();
        let batch = reader.next().unwrap().unwrap();
        let col0 = batch.column(0);
        assert_eq!(col0.len(), 10);
        let col0_arr = col0.as_any().downcast_ref::<StringArray>().unwrap();
        assert_eq!(col0_arr.value(0), "id0");
        let col1 = batch.column(1);
        assert_eq!(col1.len(), 10);
        let col1_arr = col1.as_any().downcast_ref::<StringArray>().unwrap();
        assert_eq!(col1_arr.value(5), "value5");
    }

    #[test]
    fn test_non_std_escape() {
        let schema = Schema::new(vec![
            Field::new("text1", DataType::Utf8, false),
            Field::new("text2", DataType::Utf8, false),
        ]);
        let builder = ReaderBuilder::new()
            .with_schema(Arc::new(schema))
            .has_header(false)
            .with_escape(b'\\'); // default is None, change to \

        let mut csv_text = Vec::new();
        let mut csv_writer = std::io::Cursor::new(&mut csv_text);
        for index in 0..10 {
            let text1 = format!("id{index:}");
            let text2 = format!("value\\\"{index:}");
            csv_writer
                .write_fmt(format_args!("\"{text1}\",\"{text2}\"\r\n"))
                .unwrap();
        }
        let mut csv_reader = std::io::Cursor::new(&csv_text);
        let mut reader = builder.build(&mut csv_reader).unwrap();
        let batch = reader.next().unwrap().unwrap();
        let col0 = batch.column(0);
        assert_eq!(col0.len(), 10);
        let col0_arr = col0.as_any().downcast_ref::<StringArray>().unwrap();
        assert_eq!(col0_arr.value(0), "id0");
        let col1 = batch.column(1);
        assert_eq!(col1.len(), 10);
        let col1_arr = col1.as_any().downcast_ref::<StringArray>().unwrap();
        assert_eq!(col1_arr.value(5), "value\"5");
    }

    #[test]
    fn test_non_std_terminator() {
        let schema = Schema::new(vec![
            Field::new("text1", DataType::Utf8, false),
            Field::new("text2", DataType::Utf8, false),
        ]);
        let builder = ReaderBuilder::new()
            .with_schema(Arc::new(schema))
            .has_header(false)
            .with_terminator(b'\n'); // default is CRLF, change to LF

        let mut csv_text = Vec::new();
        let mut csv_writer = std::io::Cursor::new(&mut csv_text);
        for index in 0..10 {
            let text1 = format!("id{index:}");
            let text2 = format!("value{index:}");
            csv_writer
                .write_fmt(format_args!("\"{text1}\",\"{text2}\"\n"))
                .unwrap();
        }
        let mut csv_reader = std::io::Cursor::new(&csv_text);
        let mut reader = builder.build(&mut csv_reader).unwrap();
        let batch = reader.next().unwrap().unwrap();
        let col0 = batch.column(0);
        assert_eq!(col0.len(), 10);
        let col0_arr = col0.as_any().downcast_ref::<StringArray>().unwrap();
        assert_eq!(col0_arr.value(0), "id0");
        let col1 = batch.column(1);
        assert_eq!(col1.len(), 10);
        let col1_arr = col1.as_any().downcast_ref::<StringArray>().unwrap();
        assert_eq!(col1_arr.value(5), "value5");
    }

    #[test]
    fn test_header_bounds() {
        let csv = "a,b\na,b\na,b\na,b\na,b\n";
        let tests = [
            (None, false, 5),
            (None, true, 4),
            (Some((0, 4)), false, 4),
            (Some((1, 4)), false, 3),
            (Some((0, 4)), true, 4),
            (Some((1, 4)), true, 3),
        ];

        for (idx, (bounds, has_header, expected)) in tests.into_iter().enumerate() {
            let mut reader = ReaderBuilder::new().has_header(has_header);
            if let Some((start, end)) = bounds {
                reader = reader.with_bounds(start, end);
            }
            let b = reader
                .build(Cursor::new(csv.as_bytes()))
                .unwrap()
                .next()
                .unwrap()
                .unwrap();
            assert_eq!(b.num_rows(), expected, "{idx}");
        }
    }

    #[test]
    fn test_null_boolean() {
        let csv = "true,false\nFalse,True\n,True\nFalse,";
        let b = ReaderBuilder::new()
            .build_buffered(Cursor::new(csv.as_bytes()))
            .unwrap()
            .next()
            .unwrap()
            .unwrap();

        assert_eq!(b.num_rows(), 4);
        assert_eq!(b.num_columns(), 2);

        let c = b.column(0).as_boolean();
        assert_eq!(c.null_count(), 1);
        assert!(c.value(0));
        assert!(!c.value(1));
        assert!(c.is_null(2));
        assert!(!c.value(3));

        let c = b.column(1).as_boolean();
        assert_eq!(c.null_count(), 1);
        assert!(!c.value(0));
        assert!(c.value(1));
        assert!(c.value(2));
        assert!(c.is_null(3));
    }

    #[test]
    fn test_buffered() {
        let tests = [
            ("test/data/uk_cities.csv", false, 37),
            ("test/data/various_types.csv", true, 7),
            ("test/data/decimal_test.csv", false, 10),
        ];

        for (path, has_header, expected_rows) in tests {
            for batch_size in [1, 4] {
                for capacity in [1, 3, 7, 100] {
                    let reader = ReaderBuilder::new()
                        .with_batch_size(batch_size)
                        .has_header(has_header)
                        .build(File::open(path).unwrap())
                        .unwrap();

                    let expected = reader.collect::<Result<Vec<_>, _>>().unwrap();

                    assert_eq!(
                        expected.iter().map(|x| x.num_rows()).sum::<usize>(),
                        expected_rows
                    );

                    let buffered = std::io::BufReader::with_capacity(
                        capacity,
                        File::open(path).unwrap(),
                    );

                    let reader = ReaderBuilder::new()
                        .with_batch_size(batch_size)
                        .has_header(has_header)
                        .build_buffered(buffered)
                        .unwrap();

                    let actual = reader.collect::<Result<Vec<_>, _>>().unwrap();
                    assert_eq!(expected, actual)
                }
            }
        }
    }

    fn err_test(csv: &[u8], expected: &str) {
        let schema = Arc::new(Schema::new(vec![
            Field::new("text1", DataType::Utf8, false),
            Field::new("text2", DataType::Utf8, false),
        ]));
        let buffer = std::io::BufReader::with_capacity(2, Cursor::new(csv));
        let b = ReaderBuilder::new()
            .with_schema(schema)
            .with_batch_size(2)
            .build_buffered(buffer)
            .unwrap();
        let err = b.collect::<Result<Vec<_>, _>>().unwrap_err().to_string();
        assert_eq!(err, expected)
    }

    #[test]
    fn test_invalid_utf8() {
        err_test(
            b"sdf,dsfg\ndfd,hgh\xFFue\n,sds\nFalhghse,",
            "Csv error: Encountered invalid UTF-8 data for line 2 and field 2",
        );

        err_test(
            b"sdf,dsfg\ndksdk,jf\nd\xFFfd,hghue\n,sds\nFalhghse,",
            "Csv error: Encountered invalid UTF-8 data for line 3 and field 1",
        );

        err_test(
            b"sdf,dsfg\ndksdk,jf\ndsdsfd,hghue\n,sds\nFalhghse,\xFF",
            "Csv error: Encountered invalid UTF-8 data for line 5 and field 2",
        );

        err_test(
            b"\xFFsdf,dsfg\ndksdk,jf\ndsdsfd,hghue\n,sds\nFalhghse,\xFF",
            "Csv error: Encountered invalid UTF-8 data for line 1 and field 1",
        );
    }

    struct InstrumentedRead<R> {
        r: R,
        fill_count: usize,
        fill_sizes: Vec<usize>,
    }

    impl<R> InstrumentedRead<R> {
        fn new(r: R) -> Self {
            Self {
                r,
                fill_count: 0,
                fill_sizes: vec![],
            }
        }
    }

    impl<R: Seek> Seek for InstrumentedRead<R> {
        fn seek(&mut self, pos: SeekFrom) -> std::io::Result<u64> {
            self.r.seek(pos)
        }
    }

    impl<R: BufRead> Read for InstrumentedRead<R> {
        fn read(&mut self, buf: &mut [u8]) -> std::io::Result<usize> {
            self.r.read(buf)
        }
    }

    impl<R: BufRead> BufRead for InstrumentedRead<R> {
        fn fill_buf(&mut self) -> std::io::Result<&[u8]> {
            self.fill_count += 1;
            let buf = self.r.fill_buf()?;
            self.fill_sizes.push(buf.len());
            Ok(buf)
        }

        fn consume(&mut self, amt: usize) {
            self.r.consume(amt)
        }
    }

    #[test]
    fn test_io() {
        let schema = Arc::new(Schema::new(vec![
            Field::new("a", DataType::Utf8, false),
            Field::new("b", DataType::Utf8, false),
        ]));
        let csv = "foo,bar\nbaz,foo\na,b\nc,d";
        let mut read = InstrumentedRead::new(Cursor::new(csv.as_bytes()));
        let reader = ReaderBuilder::new()
            .with_schema(schema)
            .with_batch_size(3)
            .build_buffered(&mut read)
            .unwrap();

        let batches = reader.collect::<Result<Vec<_>, _>>().unwrap();
        assert_eq!(batches.len(), 2);
        assert_eq!(batches[0].num_rows(), 3);
        assert_eq!(batches[1].num_rows(), 1);

        // Expect 4 calls to fill_buf
        // 1. Read first 3 rows
        // 2. Read final row
        // 3. Delimit and flush final row
        // 4. Iterator finished
        assert_eq!(&read.fill_sizes, &[23, 3, 0, 0]);
        assert_eq!(read.fill_count, 4);
    }

    #[test]
    fn test_inference() {
        let cases: &[(&[&str], DataType)] = &[
            (&[], DataType::Utf8),
            (&["false", "12"], DataType::Utf8),
            (&["12", "cupcakes"], DataType::Utf8),
            (&["12", "12.4"], DataType::Float64),
            (&["14050", "24332"], DataType::Int64),
            (&["14050.0", "true"], DataType::Utf8),
            (&["14050", "2020-03-19 00:00:00"], DataType::Utf8),
            (&["14050", "2340.0", "2020-03-19 00:00:00"], DataType::Utf8),
            (
                &["2020-03-19 02:00:00", "2020-03-19 00:00:00"],
                DataType::Timestamp(TimeUnit::Second, None),
            ),
            (&["2020-03-19", "2020-03-20"], DataType::Date32),
            (
                &["2020-03-19", "2020-03-19 02:00:00", "2020-03-19 00:00:00"],
                DataType::Timestamp(TimeUnit::Second, None),
            ),
            (
                &[
                    "2020-03-19",
                    "2020-03-19 02:00:00",
                    "2020-03-19 00:00:00.000",
                ],
                DataType::Timestamp(TimeUnit::Millisecond, None),
            ),
            (
                &[
                    "2020-03-19",
                    "2020-03-19 02:00:00",
                    "2020-03-19 00:00:00.000000",
                ],
                DataType::Timestamp(TimeUnit::Microsecond, None),
            ),
            (
                &[
                    "2020-03-19",
                    "2020-03-19 02:00:00.000000000",
                    "2020-03-19 00:00:00.000000",
                ],
                DataType::Timestamp(TimeUnit::Nanosecond, None),
            ),
        ];

        for (values, expected) in cases {
            let mut t = InferredDataType::default();
            for v in *values {
                t.update(v, None)
            }
            assert_eq!(&t.get(), expected, "{values:?}")
        }
    }
}<|MERGE_RESOLUTION|>--- conflicted
+++ resolved
@@ -1199,12 +1199,7 @@
     use std::io::{Cursor, Write};
     use tempfile::NamedTempFile;
 
-<<<<<<< HEAD
-    use arrow_array::cast::{as_boolean_array, as_primitive_array};
-=======
     use arrow_array::cast::AsArray;
-    use chrono::prelude::*;
->>>>>>> e4e6c67e
 
     #[test]
     fn test_csv() {
@@ -1768,7 +1763,7 @@
         let batch = decoder.flush().unwrap().unwrap();
         assert_eq!(batch.num_columns(), 1);
         assert_eq!(batch.num_rows(), 3);
-        let col = as_primitive_array::<T>(batch.column(0).as_ref());
+        let col = batch.column(0).as_primitive::<T>();
         assert_eq!(col.values(), expected);
         assert_eq!(col.data_type(), &DataType::Timestamp(T::UNIT, timezone));
     }
