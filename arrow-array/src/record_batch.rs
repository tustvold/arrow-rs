// Licensed to the Apache Software Foundation (ASF) under one
// or more contributor license agreements.  See the NOTICE file
// distributed with this work for additional information
// regarding copyright ownership.  The ASF licenses this file
// to you under the Apache License, Version 2.0 (the
// "License"); you may not use this file except in compliance
// with the License.  You may obtain a copy of the License at
//
//   http://www.apache.org/licenses/LICENSE-2.0
//
// Unless required by applicable law or agreed to in writing,
// software distributed under the License is distributed on an
// "AS IS" BASIS, WITHOUT WARRANTIES OR CONDITIONS OF ANY
// KIND, either express or implied.  See the License for the
// specific language governing permissions and limitations
// under the License.

//! A two-dimensional batch of column-oriented data with a defined
//! [schema](arrow_schema::Schema).

use crate::{new_empty_array, Array, ArrayRef, StructArray};
use arrow_schema::{ArrowError, DataType, Field, Schema, SchemaBuilder, SchemaRef};
use std::ops::Index;
use std::sync::Arc;

/// Trait for types that can read `RecordBatch`'s.
///
/// To create from an iterator, see [RecordBatchIterator].
pub trait RecordBatchReader: Iterator<Item = Result<RecordBatch, ArrowError>> {
    /// Returns the schema of this `RecordBatchReader`.
    ///
    /// Implementation of this trait should guarantee that all `RecordBatch`'s returned by this
    /// reader should have the same schema as returned from this method.
    fn schema(&self) -> SchemaRef;

    /// Reads the next `RecordBatch`.
    #[deprecated(
        since = "2.0.0",
        note = "This method is deprecated in favour of `next` from the trait Iterator."
    )]
    fn next_batch(&mut self) -> Result<Option<RecordBatch>, ArrowError> {
        self.next().transpose()
    }
}

/// A two-dimensional batch of column-oriented data with a defined
/// [schema](arrow_schema::Schema).
///
/// A `RecordBatch` is a two-dimensional dataset of a number of
/// contiguous arrays, each the same length.
/// A record batch has a schema which must match its arrays’
/// datatypes.
///
/// Record batches are a convenient unit of work for various
/// serialization and computation functions, possibly incremental.
#[derive(Clone, Debug, PartialEq)]
pub struct RecordBatch {
    schema: SchemaRef,
    columns: Vec<Arc<dyn Array>>,

    /// The number of rows in this RecordBatch
    ///
    /// This is stored separately from the columns to handle the case of no columns
    row_count: usize,
}

impl RecordBatch {
    /// Creates a `RecordBatch` from a schema and columns.
    ///
    /// Expects the following:
    ///  * the vec of columns to not be empty
    ///  * the schema and column data types to have equal lengths
    ///    and match
    ///  * each array in columns to have the same length
    ///
    /// If the conditions are not met, an error is returned.
    ///
    /// # Example
    ///
    /// ```
    /// # use std::sync::Arc;
    /// # use arrow_array::{Int32Array, RecordBatch};
    /// # use arrow_schema::{DataType, Field, Schema};
    ///
    /// let id_array = Int32Array::from(vec![1, 2, 3, 4, 5]);
    /// let schema = Schema::new(vec![
    ///     Field::new("id", DataType::Int32, false)
    /// ]);
    ///
    /// let batch = RecordBatch::try_new(
    ///     Arc::new(schema),
    ///     vec![Arc::new(id_array)]
    /// ).unwrap();
    /// ```
    pub fn try_new(
        schema: SchemaRef,
        columns: Vec<ArrayRef>,
    ) -> Result<Self, ArrowError> {
        let options = RecordBatchOptions::new();
        Self::try_new_impl(schema, columns, &options)
    }

    /// Creates a `RecordBatch` from a schema and columns, with additional options,
    /// such as whether to strictly validate field names.
    ///
    /// See [`RecordBatch::try_new`] for the expected conditions.
    pub fn try_new_with_options(
        schema: SchemaRef,
        columns: Vec<ArrayRef>,
        options: &RecordBatchOptions,
    ) -> Result<Self, ArrowError> {
        Self::try_new_impl(schema, columns, options)
    }

    /// Creates a new empty [`RecordBatch`].
    pub fn new_empty(schema: SchemaRef) -> Self {
        let columns = schema
            .fields()
            .iter()
            .map(|field| new_empty_array(field.data_type()))
            .collect();

        RecordBatch {
            schema,
            columns,
            row_count: 0,
        }
    }

    /// Validate the schema and columns using [`RecordBatchOptions`]. Returns an error
    /// if any validation check fails, otherwise returns the created [`Self`]
    fn try_new_impl(
        schema: SchemaRef,
        columns: Vec<ArrayRef>,
        options: &RecordBatchOptions,
    ) -> Result<Self, ArrowError> {
        // check that number of fields in schema match column length
        if schema.fields().len() != columns.len() {
            return Err(ArrowError::InvalidArgumentError(format!(
                "number of columns({}) must match number of fields({}) in schema",
                columns.len(),
                schema.fields().len(),
            )));
        }

        // check that all columns have the same row count
        let row_count = options
            .row_count
            .or_else(|| columns.first().map(|col| col.len()))
            .ok_or_else(|| {
                ArrowError::InvalidArgumentError(
                    "must either specify a row count or at least one column".to_string(),
                )
            })?;

        for (c, f) in columns.iter().zip(&schema.fields) {
            if !f.is_nullable() && c.null_count() > 0 {
                return Err(ArrowError::InvalidArgumentError(format!(
                    "Column '{}' is declared as non-nullable but contains null values",
                    f.name()
                )));
            }
        }

        if columns.iter().any(|c| c.len() != row_count) {
            let err = match options.row_count {
                Some(_) => {
                    "all columns in a record batch must have the specified row count"
                }
                None => "all columns in a record batch must have the same length",
            };
            return Err(ArrowError::InvalidArgumentError(err.to_string()));
        }

        // function for comparing column type and field type
        // return true if 2 types are not matched
        let type_not_match = if options.match_field_names {
            |(_, (col_type, field_type)): &(usize, (&DataType, &DataType))| {
                col_type != field_type
            }
        } else {
            |(_, (col_type, field_type)): &(usize, (&DataType, &DataType))| {
                !col_type.equals_datatype(field_type)
            }
        };

        // check that all columns match the schema
        let not_match = columns
            .iter()
            .zip(schema.fields().iter())
            .map(|(col, field)| (col.data_type(), field.data_type()))
            .enumerate()
            .find(type_not_match);

        if let Some((i, (col_type, field_type))) = not_match {
            return Err(ArrowError::InvalidArgumentError(format!(
                "column types must match schema types, expected {field_type:?} but found {col_type:?} at column index {i}")));
        }

        Ok(RecordBatch {
            schema,
            columns,
            row_count,
        })
    }

    /// Returns the [`Schema`](arrow_schema::Schema) of the record batch.
    pub fn schema(&self) -> SchemaRef {
        self.schema.clone()
    }

    /// Projects the schema onto the specified columns
    pub fn project(&self, indices: &[usize]) -> Result<RecordBatch, ArrowError> {
        let projected_schema = self.schema.project(indices)?;
        let batch_fields = indices
            .iter()
            .map(|f| {
                self.columns.get(*f).cloned().ok_or_else(|| {
                    ArrowError::SchemaError(format!(
                        "project index {} out of bounds, max field {}",
                        f,
                        self.columns.len()
                    ))
                })
            })
            .collect::<Result<Vec<_>, _>>()?;

        RecordBatch::try_new_with_options(
            SchemaRef::new(projected_schema),
            batch_fields,
            &RecordBatchOptions {
                match_field_names: true,
                row_count: Some(self.row_count),
            },
        )
    }

    /// Returns the number of columns in the record batch.
    ///
    /// # Example
    ///
    /// ```
    /// # use std::sync::Arc;
    /// # use arrow_array::{Int32Array, RecordBatch};
    /// # use arrow_schema::{DataType, Field, Schema};
    ///
    /// let id_array = Int32Array::from(vec![1, 2, 3, 4, 5]);
    /// let schema = Schema::new(vec![
    ///     Field::new("id", DataType::Int32, false)
    /// ]);
    ///
    /// let batch = RecordBatch::try_new(Arc::new(schema), vec![Arc::new(id_array)]).unwrap();
    ///
    /// assert_eq!(batch.num_columns(), 1);
    /// ```
    pub fn num_columns(&self) -> usize {
        self.columns.len()
    }

    /// Returns the number of rows in each column.
    ///
    /// # Example
    ///
    /// ```
    /// # use std::sync::Arc;
    /// # use arrow_array::{Int32Array, RecordBatch};
    /// # use arrow_schema::{DataType, Field, Schema};
    ///
    /// let id_array = Int32Array::from(vec![1, 2, 3, 4, 5]);
    /// let schema = Schema::new(vec![
    ///     Field::new("id", DataType::Int32, false)
    /// ]);
    ///
    /// let batch = RecordBatch::try_new(Arc::new(schema), vec![Arc::new(id_array)]).unwrap();
    ///
    /// assert_eq!(batch.num_rows(), 5);
    /// ```
    pub fn num_rows(&self) -> usize {
        self.row_count
    }

    /// Get a reference to a column's array by index.
    ///
    /// # Panics
    ///
    /// Panics if `index` is outside of `0..num_columns`.
    pub fn column(&self, index: usize) -> &ArrayRef {
        &self.columns[index]
    }

    /// Get a reference to a column's array by name.
    pub fn column_by_name(&self, name: &str) -> Option<&ArrayRef> {
        self.schema()
            .column_with_name(name)
            .map(|(index, _)| &self.columns[index])
    }

    /// Get a reference to all columns in the record batch.
    pub fn columns(&self) -> &[ArrayRef] {
        &self.columns[..]
    }

    /// Return a new RecordBatch where each column is sliced
    /// according to `offset` and `length`
    ///
    /// # Panics
    ///
    /// Panics if `offset` with `length` is greater than column length.
    pub fn slice(&self, offset: usize, length: usize) -> RecordBatch {
        assert!((offset + length) <= self.num_rows());

        let columns = self
            .columns()
            .iter()
            .map(|column| column.slice(offset, length))
            .collect();

        Self {
            schema: self.schema.clone(),
            columns,
            row_count: length,
        }
    }

    /// Create a `RecordBatch` from an iterable list of pairs of the
    /// form `(field_name, array)`, with the same requirements on
    /// fields and arrays as [`RecordBatch::try_new`]. This method is
    /// often used to create a single `RecordBatch` from arrays,
    /// e.g. for testing.
    ///
    /// The resulting schema is marked as nullable for each column if
    /// the array for that column is has any nulls. To explicitly
    /// specify nullibility, use [`RecordBatch::try_from_iter_with_nullable`]
    ///
    /// Example:
    /// ```
    /// # use std::sync::Arc;
    /// # use arrow_array::{ArrayRef, Int32Array, RecordBatch, StringArray};
    ///
    /// let a: ArrayRef = Arc::new(Int32Array::from(vec![1, 2]));
    /// let b: ArrayRef = Arc::new(StringArray::from(vec!["a", "b"]));
    ///
    /// let record_batch = RecordBatch::try_from_iter(vec![
    ///   ("a", a),
    ///   ("b", b),
    /// ]);
    /// ```
    pub fn try_from_iter<I, F>(value: I) -> Result<Self, ArrowError>
    where
        I: IntoIterator<Item = (F, ArrayRef)>,
        F: AsRef<str>,
    {
        // TODO: implement `TryFrom` trait, once
        // https://github.com/rust-lang/rust/issues/50133 is no longer an
        // issue
        let iter = value.into_iter().map(|(field_name, array)| {
            let nullable = array.null_count() > 0;
            (field_name, array, nullable)
        });

        Self::try_from_iter_with_nullable(iter)
    }

    /// Create a `RecordBatch` from an iterable list of tuples of the
    /// form `(field_name, array, nullable)`, with the same requirements on
    /// fields and arrays as [`RecordBatch::try_new`]. This method is often
    /// used to create a single `RecordBatch` from arrays, e.g. for
    /// testing.
    ///
    /// Example:
    /// ```
    /// # use std::sync::Arc;
    /// # use arrow_array::{ArrayRef, Int32Array, RecordBatch, StringArray};
    ///
    /// let a: ArrayRef = Arc::new(Int32Array::from(vec![1, 2]));
    /// let b: ArrayRef = Arc::new(StringArray::from(vec![Some("a"), Some("b")]));
    ///
    /// // Note neither `a` nor `b` has any actual nulls, but we mark
    /// // b an nullable
    /// let record_batch = RecordBatch::try_from_iter_with_nullable(vec![
    ///   ("a", a, false),
    ///   ("b", b, true),
    /// ]);
    /// ```
    pub fn try_from_iter_with_nullable<I, F>(value: I) -> Result<Self, ArrowError>
    where
        I: IntoIterator<Item = (F, ArrayRef, bool)>,
        F: AsRef<str>,
    {
        let iter = value.into_iter();
        let capacity = iter.size_hint().0;
        let mut schema = SchemaBuilder::with_capacity(capacity);
        let mut columns = Vec::with_capacity(capacity);

        for (field_name, array, nullable) in iter {
            let field_name = field_name.as_ref();
            schema.push(Field::new(field_name, array.data_type().clone(), nullable));
            columns.push(array);
        }

        let schema = Arc::new(schema.finish());
        RecordBatch::try_new(schema, columns)
    }

    /// Returns the total number of bytes of memory occupied physically by this batch.
    pub fn get_array_memory_size(&self) -> usize {
        self.columns()
            .iter()
            .map(|array| array.get_array_memory_size())
            .sum()
    }
}

/// Options that control the behaviour used when creating a [`RecordBatch`].
#[derive(Debug)]
#[non_exhaustive]
pub struct RecordBatchOptions {
    /// Match field names of structs and lists. If set to `true`, the names must match.
    pub match_field_names: bool,

    /// Optional row count, useful for specifying a row count for a RecordBatch with no columns
    pub row_count: Option<usize>,
}

impl RecordBatchOptions {
    /// Creates a new `RecordBatchOptions`
    pub fn new() -> Self {
        Self {
            match_field_names: true,
            row_count: None,
        }
    }
    /// Sets the row_count of RecordBatchOptions and returns self
    pub fn with_row_count(mut self, row_count: Option<usize>) -> Self {
        self.row_count = row_count;
        self
    }
    /// Sets the match_field_names of RecordBatchOptions and returns self
    pub fn with_match_field_names(mut self, match_field_names: bool) -> Self {
        self.match_field_names = match_field_names;
        self
    }
}
impl Default for RecordBatchOptions {
    fn default() -> Self {
        Self::new()
    }
}
impl From<StructArray> for RecordBatch {
    fn from(value: StructArray) -> Self {
        assert_eq!(
            value.null_count(),
            0,
            "Cannot convert nullable StructArray to RecordBatch"
        );
        let row_count = value.len();
        let schema = Arc::new(Schema::new(value.fields().to_vec()));
        let columns = value.boxed_fields;

        RecordBatch {
            schema,
            row_count,
            columns,
        }
    }
}

impl From<&StructArray> for RecordBatch {
    fn from(struct_array: &StructArray) -> Self {
        struct_array.clone().into()
    }
}

impl Index<&str> for RecordBatch {
    type Output = ArrayRef;

    /// Get a reference to a column's array by name.
    ///
    /// # Panics
    ///
    /// Panics if the name is not in the schema.
    fn index(&self, name: &str) -> &Self::Output {
        self.column_by_name(name).unwrap()
    }
}

/// Generic implementation of [RecordBatchReader] that wraps an iterator.
///
/// # Example
///
/// ```
/// # use std::sync::Arc;
/// # use arrow_array::{ArrayRef, Int32Array, RecordBatch, StringArray, RecordBatchIterator, RecordBatchReader};
/// #
/// let a: ArrayRef = Arc::new(Int32Array::from(vec![1, 2]));
/// let b: ArrayRef = Arc::new(StringArray::from(vec!["a", "b"]));
///
/// let record_batch = RecordBatch::try_from_iter(vec![
///   ("a", a),
///   ("b", b),
/// ]).unwrap();
///
/// let batches: Vec<RecordBatch> = vec![record_batch.clone(), record_batch.clone()];
///
/// let mut reader = RecordBatchIterator::new(batches.into_iter().map(Ok), record_batch.schema());
///
/// assert_eq!(reader.schema(), record_batch.schema());
/// assert_eq!(reader.next().unwrap().unwrap(), record_batch);
/// # assert_eq!(reader.next().unwrap().unwrap(), record_batch);
/// # assert!(reader.next().is_none());
/// ```
pub struct RecordBatchIterator<I>
where
    I: IntoIterator<Item = Result<RecordBatch, ArrowError>>,
{
    inner: I::IntoIter,
    inner_schema: SchemaRef,
}

impl<I> RecordBatchIterator<I>
where
    I: IntoIterator<Item = Result<RecordBatch, ArrowError>>,
{
    /// Create a new [RecordBatchIterator].
    ///
    /// If `iter` is an infallible iterator, use `.map(Ok)`.
    pub fn new(iter: I, schema: SchemaRef) -> Self {
        Self {
            inner: iter.into_iter(),
            inner_schema: schema,
        }
    }
}

impl<I> Iterator for RecordBatchIterator<I>
where
    I: IntoIterator<Item = Result<RecordBatch, ArrowError>>,
{
    type Item = I::Item;

    fn next(&mut self) -> Option<Self::Item> {
        self.inner.next()
    }

    fn size_hint(&self) -> (usize, Option<usize>) {
        self.inner.size_hint()
    }
}

impl<I> RecordBatchReader for RecordBatchIterator<I>
where
    I: IntoIterator<Item = Result<RecordBatch, ArrowError>>,
{
    fn schema(&self) -> SchemaRef {
        self.inner_schema.clone()
    }
}

#[cfg(test)]
mod tests {
    use super::*;
    use crate::{
        BooleanArray, Int32Array, Int64Array, Int8Array, ListArray, StringArray,
    };
    use arrow_buffer::{Buffer, ToByteSlice};
<<<<<<< HEAD
    use arrow_data::{ArrayData, ArrayDataBuilder};
=======
    use arrow_data::ArrayDataBuilder;
    use arrow_schema::Fields;
>>>>>>> f1d5797f

    #[test]
    fn create_record_batch() {
        let schema = Schema::new(vec![
            Field::new("a", DataType::Int32, false),
            Field::new("b", DataType::Utf8, false),
        ]);

        let a = Int32Array::from(vec![1, 2, 3, 4, 5]);
        let b = StringArray::from(vec!["a", "b", "c", "d", "e"]);

        let record_batch =
            RecordBatch::try_new(Arc::new(schema), vec![Arc::new(a), Arc::new(b)])
                .unwrap();
        check_batch(record_batch, 5)
    }

    #[test]
    fn byte_size_should_not_regress() {
        let schema = Schema::new(vec![
            Field::new("a", DataType::Int32, false),
            Field::new("b", DataType::Utf8, false),
        ]);

        let a = Int32Array::from(vec![1, 2, 3, 4, 5]);
        let b = StringArray::from(vec!["a", "b", "c", "d", "e"]);

        let record_batch =
            RecordBatch::try_new(Arc::new(schema), vec![Arc::new(a), Arc::new(b)])
                .unwrap();
        assert_eq!(record_batch.get_array_memory_size(), 564);
    }

    fn check_batch(record_batch: RecordBatch, num_rows: usize) {
        assert_eq!(num_rows, record_batch.num_rows());
        assert_eq!(2, record_batch.num_columns());
        assert_eq!(&DataType::Int32, record_batch.schema().field(0).data_type());
        assert_eq!(&DataType::Utf8, record_batch.schema().field(1).data_type());
        assert_eq!(num_rows, record_batch.column(0).len());
        assert_eq!(num_rows, record_batch.column(1).len());
    }

    #[test]
    #[should_panic(expected = "assertion failed: (offset + length) <= self.num_rows()")]
    fn create_record_batch_slice() {
        let schema = Schema::new(vec![
            Field::new("a", DataType::Int32, false),
            Field::new("b", DataType::Utf8, false),
        ]);
        let expected_schema = schema.clone();

        let a = Int32Array::from(vec![1, 2, 3, 4, 5, 6, 7, 8]);
        let b = StringArray::from(vec!["a", "b", "c", "d", "e", "f", "h", "i"]);

        let record_batch =
            RecordBatch::try_new(Arc::new(schema), vec![Arc::new(a), Arc::new(b)])
                .unwrap();

        let offset = 2;
        let length = 5;
        let record_batch_slice = record_batch.slice(offset, length);

        assert_eq!(record_batch_slice.schema().as_ref(), &expected_schema);
        check_batch(record_batch_slice, 5);

        let offset = 2;
        let length = 0;
        let record_batch_slice = record_batch.slice(offset, length);

        assert_eq!(record_batch_slice.schema().as_ref(), &expected_schema);
        check_batch(record_batch_slice, 0);

        let offset = 2;
        let length = 10;
        let _record_batch_slice = record_batch.slice(offset, length);
    }

    #[test]
    #[should_panic(expected = "assertion failed: (offset + length) <= self.num_rows()")]
    fn create_record_batch_slice_empty_batch() {
        let schema = Schema::empty();

        let record_batch = RecordBatch::new_empty(Arc::new(schema));

        let offset = 0;
        let length = 0;
        let record_batch_slice = record_batch.slice(offset, length);
        assert_eq!(0, record_batch_slice.schema().fields().len());

        let offset = 1;
        let length = 2;
        let _record_batch_slice = record_batch.slice(offset, length);
    }

    #[test]
    fn create_record_batch_try_from_iter() {
        let a: ArrayRef = Arc::new(Int32Array::from(vec![
            Some(1),
            Some(2),
            None,
            Some(4),
            Some(5),
        ]));
        let b: ArrayRef = Arc::new(StringArray::from(vec!["a", "b", "c", "d", "e"]));

        let record_batch = RecordBatch::try_from_iter(vec![("a", a), ("b", b)])
            .expect("valid conversion");

        let expected_schema = Schema::new(vec![
            Field::new("a", DataType::Int32, true),
            Field::new("b", DataType::Utf8, false),
        ]);
        assert_eq!(record_batch.schema().as_ref(), &expected_schema);
        check_batch(record_batch, 5);
    }

    #[test]
    fn create_record_batch_try_from_iter_with_nullable() {
        let a: ArrayRef = Arc::new(Int32Array::from(vec![1, 2, 3, 4, 5]));
        let b: ArrayRef = Arc::new(StringArray::from(vec!["a", "b", "c", "d", "e"]));

        // Note there are no nulls in a or b, but we specify that b is nullable
        let record_batch = RecordBatch::try_from_iter_with_nullable(vec![
            ("a", a, false),
            ("b", b, true),
        ])
        .expect("valid conversion");

        let expected_schema = Schema::new(vec![
            Field::new("a", DataType::Int32, false),
            Field::new("b", DataType::Utf8, true),
        ]);
        assert_eq!(record_batch.schema().as_ref(), &expected_schema);
        check_batch(record_batch, 5);
    }

    #[test]
    fn create_record_batch_schema_mismatch() {
        let schema = Schema::new(vec![Field::new("a", DataType::Int32, false)]);

        let a = Int64Array::from(vec![1, 2, 3, 4, 5]);

        let batch = RecordBatch::try_new(Arc::new(schema), vec![Arc::new(a)]);
        assert!(batch.is_err());
    }

    #[test]
    fn create_record_batch_field_name_mismatch() {
        let struct_fields = vec![
            Field::new("a1", DataType::Int32, false),
            Field::new(
                "a2",
                DataType::List(Arc::new(Field::new("item", DataType::Int8, false))),
                false,
            ),
        ];
        let struct_type = DataType::Struct(struct_fields.into());
        let schema = Arc::new(Schema::new(vec![Field::new("a", struct_type, true)]));

        let a1: ArrayRef = Arc::new(Int32Array::from(vec![1, 2]));
        let a2_child = Int8Array::from(vec![1, 2, 3, 4]);
        let a2 = ArrayDataBuilder::new(DataType::List(Arc::new(Field::new(
            "array",
            DataType::Int8,
            false,
        ))))
        .add_child_data(a2_child.into_data())
        .len(2)
        .add_buffer(Buffer::from(vec![0i32, 3, 4].to_byte_slice()))
        .build()
        .unwrap();
        let a2: ArrayRef = Arc::new(ListArray::from(a2));
        let a = ArrayDataBuilder::new(DataType::Struct(Fields::from(vec![
            Field::new("aa1", DataType::Int32, false),
            Field::new("a2", a2.data_type().clone(), false),
        ])))
        .add_child_data(a1.into_data())
        .add_child_data(a2.into_data())
        .len(2)
        .build()
        .unwrap();
        let a: ArrayRef = Arc::new(StructArray::from(a));

        // creating the batch with field name validation should fail
        let batch = RecordBatch::try_new(schema.clone(), vec![a.clone()]);
        assert!(batch.is_err());

        // creating the batch without field name validation should pass
        let options = RecordBatchOptions {
            match_field_names: false,
            row_count: None,
        };
        let batch = RecordBatch::try_new_with_options(schema, vec![a], &options);
        assert!(batch.is_ok());
    }

    #[test]
    fn create_record_batch_record_mismatch() {
        let schema = Schema::new(vec![Field::new("a", DataType::Int32, false)]);

        let a = Int32Array::from(vec![1, 2, 3, 4, 5]);
        let b = Int32Array::from(vec![1, 2, 3, 4, 5]);

        let batch =
            RecordBatch::try_new(Arc::new(schema), vec![Arc::new(a), Arc::new(b)]);
        assert!(batch.is_err());
    }

    #[test]
    fn create_record_batch_from_struct_array() {
        let boolean = Arc::new(BooleanArray::from(vec![false, false, true, true]));
        let int = Arc::new(Int32Array::from(vec![42, 28, 19, 31]));
        let struct_array = StructArray::from(vec![
            (
                Field::new("b", DataType::Boolean, false),
                boolean.clone() as ArrayRef,
            ),
            (
                Field::new("c", DataType::Int32, false),
                int.clone() as ArrayRef,
            ),
        ]);

        let batch = RecordBatch::from(&struct_array);
        assert_eq!(2, batch.num_columns());
        assert_eq!(4, batch.num_rows());
        assert_eq!(
            struct_array.data_type(),
            &DataType::Struct(batch.schema().fields().clone())
        );
        assert_eq!(batch.column(0).as_ref(), boolean.as_ref());
        assert_eq!(batch.column(1).as_ref(), int.as_ref());
    }

    #[test]
    fn record_batch_equality() {
        let id_arr1 = Int32Array::from(vec![1, 2, 3, 4]);
        let val_arr1 = Int32Array::from(vec![5, 6, 7, 8]);
        let schema1 = Schema::new(vec![
            Field::new("id", DataType::Int32, false),
            Field::new("val", DataType::Int32, false),
        ]);

        let id_arr2 = Int32Array::from(vec![1, 2, 3, 4]);
        let val_arr2 = Int32Array::from(vec![5, 6, 7, 8]);
        let schema2 = Schema::new(vec![
            Field::new("id", DataType::Int32, false),
            Field::new("val", DataType::Int32, false),
        ]);

        let batch1 = RecordBatch::try_new(
            Arc::new(schema1),
            vec![Arc::new(id_arr1), Arc::new(val_arr1)],
        )
        .unwrap();

        let batch2 = RecordBatch::try_new(
            Arc::new(schema2),
            vec![Arc::new(id_arr2), Arc::new(val_arr2)],
        )
        .unwrap();

        assert_eq!(batch1, batch2);
    }

    /// validates if the record batch can be accessed using `column_name` as index i.e. `record_batch["column_name"]`
    #[test]
    fn record_batch_index_access() {
        let id_arr = Arc::new(Int32Array::from(vec![1, 2, 3, 4]));
        let val_arr = Arc::new(Int32Array::from(vec![5, 6, 7, 8]));
        let schema1 = Schema::new(vec![
            Field::new("id", DataType::Int32, false),
            Field::new("val", DataType::Int32, false),
        ]);
        let record_batch = RecordBatch::try_new(
            Arc::new(schema1),
            vec![id_arr.clone(), val_arr.clone()],
        )
        .unwrap();

        assert_eq!(record_batch["id"].as_ref(), id_arr.as_ref());
        assert_eq!(record_batch["val"].as_ref(), val_arr.as_ref());
    }

    #[test]
    fn record_batch_vals_ne() {
        let id_arr1 = Int32Array::from(vec![1, 2, 3, 4]);
        let val_arr1 = Int32Array::from(vec![5, 6, 7, 8]);
        let schema1 = Schema::new(vec![
            Field::new("id", DataType::Int32, false),
            Field::new("val", DataType::Int32, false),
        ]);

        let id_arr2 = Int32Array::from(vec![1, 2, 3, 4]);
        let val_arr2 = Int32Array::from(vec![1, 2, 3, 4]);
        let schema2 = Schema::new(vec![
            Field::new("id", DataType::Int32, false),
            Field::new("val", DataType::Int32, false),
        ]);

        let batch1 = RecordBatch::try_new(
            Arc::new(schema1),
            vec![Arc::new(id_arr1), Arc::new(val_arr1)],
        )
        .unwrap();

        let batch2 = RecordBatch::try_new(
            Arc::new(schema2),
            vec![Arc::new(id_arr2), Arc::new(val_arr2)],
        )
        .unwrap();

        assert_ne!(batch1, batch2);
    }

    #[test]
    fn record_batch_column_names_ne() {
        let id_arr1 = Int32Array::from(vec![1, 2, 3, 4]);
        let val_arr1 = Int32Array::from(vec![5, 6, 7, 8]);
        let schema1 = Schema::new(vec![
            Field::new("id", DataType::Int32, false),
            Field::new("val", DataType::Int32, false),
        ]);

        let id_arr2 = Int32Array::from(vec![1, 2, 3, 4]);
        let val_arr2 = Int32Array::from(vec![5, 6, 7, 8]);
        let schema2 = Schema::new(vec![
            Field::new("id", DataType::Int32, false),
            Field::new("num", DataType::Int32, false),
        ]);

        let batch1 = RecordBatch::try_new(
            Arc::new(schema1),
            vec![Arc::new(id_arr1), Arc::new(val_arr1)],
        )
        .unwrap();

        let batch2 = RecordBatch::try_new(
            Arc::new(schema2),
            vec![Arc::new(id_arr2), Arc::new(val_arr2)],
        )
        .unwrap();

        assert_ne!(batch1, batch2);
    }

    #[test]
    fn record_batch_column_number_ne() {
        let id_arr1 = Int32Array::from(vec![1, 2, 3, 4]);
        let val_arr1 = Int32Array::from(vec![5, 6, 7, 8]);
        let schema1 = Schema::new(vec![
            Field::new("id", DataType::Int32, false),
            Field::new("val", DataType::Int32, false),
        ]);

        let id_arr2 = Int32Array::from(vec![1, 2, 3, 4]);
        let val_arr2 = Int32Array::from(vec![5, 6, 7, 8]);
        let num_arr2 = Int32Array::from(vec![5, 6, 7, 8]);
        let schema2 = Schema::new(vec![
            Field::new("id", DataType::Int32, false),
            Field::new("val", DataType::Int32, false),
            Field::new("num", DataType::Int32, false),
        ]);

        let batch1 = RecordBatch::try_new(
            Arc::new(schema1),
            vec![Arc::new(id_arr1), Arc::new(val_arr1)],
        )
        .unwrap();

        let batch2 = RecordBatch::try_new(
            Arc::new(schema2),
            vec![Arc::new(id_arr2), Arc::new(val_arr2), Arc::new(num_arr2)],
        )
        .unwrap();

        assert_ne!(batch1, batch2);
    }

    #[test]
    fn record_batch_row_count_ne() {
        let id_arr1 = Int32Array::from(vec![1, 2, 3]);
        let val_arr1 = Int32Array::from(vec![5, 6, 7]);
        let schema1 = Schema::new(vec![
            Field::new("id", DataType::Int32, false),
            Field::new("val", DataType::Int32, false),
        ]);

        let id_arr2 = Int32Array::from(vec![1, 2, 3, 4]);
        let val_arr2 = Int32Array::from(vec![5, 6, 7, 8]);
        let schema2 = Schema::new(vec![
            Field::new("id", DataType::Int32, false),
            Field::new("num", DataType::Int32, false),
        ]);

        let batch1 = RecordBatch::try_new(
            Arc::new(schema1),
            vec![Arc::new(id_arr1), Arc::new(val_arr1)],
        )
        .unwrap();

        let batch2 = RecordBatch::try_new(
            Arc::new(schema2),
            vec![Arc::new(id_arr2), Arc::new(val_arr2)],
        )
        .unwrap();

        assert_ne!(batch1, batch2);
    }

    #[test]
    fn project() {
        let a: ArrayRef = Arc::new(Int32Array::from(vec![Some(1), None, Some(3)]));
        let b: ArrayRef = Arc::new(StringArray::from(vec!["a", "b", "c"]));
        let c: ArrayRef = Arc::new(StringArray::from(vec!["d", "e", "f"]));

        let record_batch = RecordBatch::try_from_iter(vec![
            ("a", a.clone()),
            ("b", b.clone()),
            ("c", c.clone()),
        ])
        .expect("valid conversion");

        let expected = RecordBatch::try_from_iter(vec![("a", a), ("c", c)])
            .expect("valid conversion");

        assert_eq!(expected, record_batch.project(&[0, 2]).unwrap());
    }

    #[test]
    fn project_empty() {
        let c: ArrayRef = Arc::new(StringArray::from(vec!["d", "e", "f"]));

        let record_batch =
            RecordBatch::try_from_iter(vec![("c", c.clone())]).expect("valid conversion");

        let expected = RecordBatch::try_new_with_options(
            Arc::new(Schema::empty()),
            vec![],
            &RecordBatchOptions {
                match_field_names: true,
                row_count: Some(3),
            },
        )
        .expect("valid conversion");

        assert_eq!(expected, record_batch.project(&[]).unwrap());
    }

    #[test]
    fn test_no_column_record_batch() {
        let schema = Arc::new(Schema::empty());

        let err = RecordBatch::try_new(schema.clone(), vec![]).unwrap_err();
        assert!(err
            .to_string()
            .contains("must either specify a row count or at least one column"));

        let options = RecordBatchOptions::new().with_row_count(Some(10));

        let ok =
            RecordBatch::try_new_with_options(schema.clone(), vec![], &options).unwrap();
        assert_eq!(ok.num_rows(), 10);

        let a = ok.slice(2, 5);
        assert_eq!(a.num_rows(), 5);

        let b = ok.slice(5, 0);
        assert_eq!(b.num_rows(), 0);

        assert_ne!(a, b);
        assert_eq!(b, RecordBatch::new_empty(schema))
    }

    #[test]
    fn test_nulls_in_non_nullable_field() {
        let schema = Arc::new(Schema::new(vec![Field::new("a", DataType::Int32, false)]));
        let maybe_batch = RecordBatch::try_new(
            schema,
            vec![Arc::new(Int32Array::from(vec![Some(1), None]))],
        );
        assert_eq!("Invalid argument error: Column 'a' is declared as non-nullable but contains null values", format!("{}", maybe_batch.err().unwrap()));
    }
    #[test]
    fn test_record_batch_options() {
        let options = RecordBatchOptions::new()
            .with_match_field_names(false)
            .with_row_count(Some(20));
        assert!(!options.match_field_names);
        assert_eq!(options.row_count.unwrap(), 20)
    }

    #[test]
    #[should_panic(expected = "Cannot convert nullable StructArray to RecordBatch")]
    fn test_from_struct() {
        let s = StructArray::from(ArrayData::new_null(
            // Note child is not nullable
            &DataType::Struct(vec![Field::new("foo", DataType::Int32, false)]),
            2,
        ));
        let _ = RecordBatch::from(s);
    }
}<|MERGE_RESOLUTION|>--- conflicted
+++ resolved
@@ -454,7 +454,7 @@
             "Cannot convert nullable StructArray to RecordBatch"
         );
         let row_count = value.len();
-        let schema = Arc::new(Schema::new(value.fields().to_vec()));
+        let schema = Arc::new(Schema::new(value.fields().clone()));
         let columns = value.boxed_fields;
 
         RecordBatch {
@@ -563,12 +563,8 @@
         BooleanArray, Int32Array, Int64Array, Int8Array, ListArray, StringArray,
     };
     use arrow_buffer::{Buffer, ToByteSlice};
-<<<<<<< HEAD
     use arrow_data::{ArrayData, ArrayDataBuilder};
-=======
-    use arrow_data::ArrayDataBuilder;
     use arrow_schema::Fields;
->>>>>>> f1d5797f
 
     #[test]
     fn create_record_batch() {
@@ -1066,7 +1062,7 @@
     fn test_from_struct() {
         let s = StructArray::from(ArrayData::new_null(
             // Note child is not nullable
-            &DataType::Struct(vec![Field::new("foo", DataType::Int32, false)]),
+            &DataType::Struct(vec![Field::new("foo", DataType::Int32, false)].into()),
             2,
         ));
         let _ = RecordBatch::from(s);
