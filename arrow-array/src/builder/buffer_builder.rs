// Licensed to the Apache Software Foundation (ASF) under one
// or more contributor license agreements.  See the NOTICE file
// distributed with this work for additional information
// regarding copyright ownership.  The ASF licenses this file
// to you under the Apache License, Version 2.0 (the
// "License"); you may not use this file except in compliance
// with the License.  You may obtain a copy of the License at
//
//   http://www.apache.org/licenses/LICENSE-2.0
//
// Unless required by applicable law or agreed to in writing,
// software distributed under the License is distributed on an
// "AS IS" BASIS, WITHOUT WARRANTIES OR CONDITIONS OF ANY
// KIND, either express or implied.  See the License for the
// specific language governing permissions and limitations
// under the License.

use crate::array::ArrowPrimitiveType;
pub use arrow_buffer::BufferBuilder;
use half::f16;

use crate::types::*;

/// Buffer builder for signed 8-bit integer type.
pub type Int8BufferBuilder = BufferBuilder<i8>;
/// Buffer builder for signed 16-bit integer type.
pub type Int16BufferBuilder = BufferBuilder<i16>;
/// Buffer builder for signed 32-bit integer type.
pub type Int32BufferBuilder = BufferBuilder<i32>;
/// Buffer builder for signed 64-bit integer type.
pub type Int64BufferBuilder = BufferBuilder<i64>;
/// Buffer builder for usigned 8-bit integer type.
pub type UInt8BufferBuilder = BufferBuilder<u8>;
/// Buffer builder for usigned 16-bit integer type.
pub type UInt16BufferBuilder = BufferBuilder<u16>;
/// Buffer builder for usigned 32-bit integer type.
pub type UInt32BufferBuilder = BufferBuilder<u32>;
/// Buffer builder for usigned 64-bit integer type.
pub type UInt64BufferBuilder = BufferBuilder<u64>;
/// Buffer builder for 16-bit floating point type.
pub type Float16BufferBuilder = BufferBuilder<f16>;
/// Buffer builder for 32-bit floating point type.
pub type Float32BufferBuilder = BufferBuilder<f32>;
/// Buffer builder for 64-bit floating point type.
pub type Float64BufferBuilder = BufferBuilder<f64>;

/// Buffer builder for 128-bit decimal type.
pub type Decimal128BufferBuilder =
    BufferBuilder<<Decimal128Type as ArrowPrimitiveType>::Native>;
/// Buffer builder for 256-bit decimal type.
pub type Decimal256BufferBuilder =
    BufferBuilder<<Decimal256Type as ArrowPrimitiveType>::Native>;

/// Buffer builder for timestamp type of second unit.
pub type TimestampSecondBufferBuilder =
    BufferBuilder<<TimestampSecondType as ArrowPrimitiveType>::Native>;
/// Buffer builder for timestamp type of millisecond unit.
pub type TimestampMillisecondBufferBuilder =
    BufferBuilder<<TimestampMillisecondType as ArrowPrimitiveType>::Native>;
/// Buffer builder for timestamp type of microsecond unit.
pub type TimestampMicrosecondBufferBuilder =
    BufferBuilder<<TimestampMicrosecondType as ArrowPrimitiveType>::Native>;
/// Buffer builder for timestamp type of nanosecond unit.
pub type TimestampNanosecondBufferBuilder =
    BufferBuilder<<TimestampNanosecondType as ArrowPrimitiveType>::Native>;

/// Buffer builder for 32-bit date type.
pub type Date32BufferBuilder = BufferBuilder<<Date32Type as ArrowPrimitiveType>::Native>;
/// Buffer builder for 64-bit date type.
pub type Date64BufferBuilder = BufferBuilder<<Date64Type as ArrowPrimitiveType>::Native>;

/// Buffer builder for 32-bit elaspsed time since midnight of second unit.
pub type Time32SecondBufferBuilder =
    BufferBuilder<<Time32SecondType as ArrowPrimitiveType>::Native>;
/// Buffer builder for 32-bit elaspsed time since midnight of millisecond unit.
pub type Time32MillisecondBufferBuilder =
    BufferBuilder<<Time32MillisecondType as ArrowPrimitiveType>::Native>;
/// Buffer builder for 64-bit elaspsed time since midnight of microsecond unit.
pub type Time64MicrosecondBufferBuilder =
    BufferBuilder<<Time64MicrosecondType as ArrowPrimitiveType>::Native>;
/// Buffer builder for 64-bit elaspsed time since midnight of nanosecond unit.
pub type Time64NanosecondBufferBuilder =
    BufferBuilder<<Time64NanosecondType as ArrowPrimitiveType>::Native>;

/// Buffer builder for “calendar” interval in months.
pub type IntervalYearMonthBufferBuilder =
    BufferBuilder<<IntervalYearMonthType as ArrowPrimitiveType>::Native>;
/// Buffer builder for “calendar” interval in days and milliseconds.
pub type IntervalDayTimeBufferBuilder =
    BufferBuilder<<IntervalDayTimeType as ArrowPrimitiveType>::Native>;
/// Buffer builder “calendar” interval in months, days, and nanoseconds.
pub type IntervalMonthDayNanoBufferBuilder =
    BufferBuilder<<IntervalMonthDayNanoType as ArrowPrimitiveType>::Native>;

/// Buffer builder for elaspsed time of second unit.
pub type DurationSecondBufferBuilder =
    BufferBuilder<<DurationSecondType as ArrowPrimitiveType>::Native>;
/// Buffer builder for elaspsed time of milliseconds unit.
pub type DurationMillisecondBufferBuilder =
    BufferBuilder<<DurationMillisecondType as ArrowPrimitiveType>::Native>;
/// Buffer builder for elaspsed time of microseconds unit.
pub type DurationMicrosecondBufferBuilder =
    BufferBuilder<<DurationMicrosecondType as ArrowPrimitiveType>::Native>;
/// Buffer builder for elaspsed time of nanoseconds unit.
pub type DurationNanosecondBufferBuilder =
    BufferBuilder<<DurationNanosecondType as ArrowPrimitiveType>::Native>;

<<<<<<< HEAD
/// Builder for creating a [`Buffer`](arrow_buffer::Buffer) object.
///
/// A [`Buffer`](arrow_buffer::Buffer) is the underlying data
/// structure of Arrow's [`Arrays`](crate::Array).
///
/// For all supported types, there are type definitions for the
/// generic version of `BufferBuilder<T>`, e.g. `UInt8BufferBuilder`.
///
/// # Example:
///
/// ```
/// # use arrow_array::builder::UInt8BufferBuilder;
///
/// let mut builder = UInt8BufferBuilder::new(100);
/// builder.append_slice(&[42, 43, 44]);
/// builder.append(45);
/// let buffer = builder.finish();
///
/// assert_eq!(unsafe { buffer.typed_data::<u8>() }, &[42, 43, 44, 45]);
/// ```
#[derive(Debug)]
pub struct BufferBuilder<T: ArrowNativeType> {
    buffer: MutableBuffer,
    len: usize,
    _marker: PhantomData<T>,
}

impl<T: ArrowNativeType> BufferBuilder<T> {
    /// Creates a new builder with initial capacity for _at least_ `capacity`
    /// elements of type `T`.
    ///
    /// The capacity can later be manually adjusted with the
    /// [`reserve()`](BufferBuilder::reserve) method.
    /// Also the
    /// [`append()`](BufferBuilder::append),
    /// [`append_slice()`](BufferBuilder::append_slice) and
    /// [`advance()`](BufferBuilder::advance)
    /// methods automatically increase the capacity if needed.
    ///
    /// # Example:
    ///
    /// ```
    /// # use arrow_array::builder::UInt8BufferBuilder;
    ///
    /// let mut builder = UInt8BufferBuilder::new(10);
    ///
    /// assert!(builder.capacity() >= 10);
    /// ```
    #[inline]
    pub fn new(capacity: usize) -> Self {
        let buffer = MutableBuffer::new(capacity * std::mem::size_of::<T>());

        Self {
            buffer,
            len: 0,
            _marker: PhantomData,
        }
    }

    /// Creates a new builder from a [`MutableBuffer`]
    pub fn new_from_buffer(buffer: MutableBuffer) -> Self {
        let buffer_len = buffer.len();
        Self {
            buffer,
            len: buffer_len / std::mem::size_of::<T>(),
            _marker: PhantomData,
        }
    }

    /// Returns the current number of array elements in the internal buffer.
    ///
    /// # Example:
    ///
    /// ```
    /// # use arrow_array::builder::UInt8BufferBuilder;
    ///
    /// let mut builder = UInt8BufferBuilder::new(10);
    /// builder.append(42);
    ///
    /// assert_eq!(builder.len(), 1);
    /// ```
    pub fn len(&self) -> usize {
        self.len
    }

    /// Returns whether the internal buffer is empty.
    ///
    /// # Example:
    ///
    /// ```
    /// # use arrow_array::builder::UInt8BufferBuilder;
    ///
    /// let mut builder = UInt8BufferBuilder::new(10);
    /// builder.append(42);
    ///
    /// assert_eq!(builder.is_empty(), false);
    /// ```
    pub fn is_empty(&self) -> bool {
        self.len == 0
    }

    /// Returns the actual capacity (number of elements) of the internal buffer.
    ///
    /// Note: the internal capacity returned by this method might be larger than
    /// what you'd expect after setting the capacity in the `new()` or `reserve()`
    /// functions.
    pub fn capacity(&self) -> usize {
        let byte_capacity = self.buffer.capacity();
        byte_capacity / std::mem::size_of::<T>()
    }

    /// Increases the number of elements in the internal buffer by `n`
    /// and resizes the buffer as needed.
    ///
    /// The values of the newly added elements are 0.
    /// This method is usually used when appending `NULL` values to the buffer
    /// as they still require physical memory space.
    ///
    /// # Example:
    ///
    /// ```
    /// # use arrow_array::builder::UInt8BufferBuilder;
    ///
    /// let mut builder = UInt8BufferBuilder::new(10);
    /// builder.advance(2);
    ///
    /// assert_eq!(builder.len(), 2);
    /// ```
    #[inline]
    pub fn advance(&mut self, i: usize) {
        self.buffer.extend_zeros(i * std::mem::size_of::<T>());
        self.len += i;
    }

    /// Reserves memory for _at least_ `n` more elements of type `T`.
    ///
    /// # Example:
    ///
    /// ```
    /// # use arrow_array::builder::UInt8BufferBuilder;
    ///
    /// let mut builder = UInt8BufferBuilder::new(10);
    /// builder.reserve(10);
    ///
    /// assert!(builder.capacity() >= 20);
    /// ```
    #[inline]
    pub fn reserve(&mut self, n: usize) {
        self.buffer.reserve(n * std::mem::size_of::<T>());
    }

    /// Appends a value of type `T` into the builder,
    /// growing the internal buffer as needed.
    ///
    /// # Example:
    ///
    /// ```
    /// # use arrow_array::builder::UInt8BufferBuilder;
    ///
    /// let mut builder = UInt8BufferBuilder::new(10);
    /// builder.append(42);
    ///
    /// assert_eq!(builder.len(), 1);
    /// ```
    #[inline]
    pub fn append(&mut self, v: T) {
        self.reserve(1);
        self.buffer.push(v);
        self.len += 1;
    }

    /// Appends a value of type `T` into the builder N times,
    /// growing the internal buffer as needed.
    ///
    /// # Example:
    ///
    /// ```
    /// # use arrow_array::builder::UInt8BufferBuilder;
    ///
    /// let mut builder = UInt8BufferBuilder::new(10);
    /// builder.append_n(10, 42);
    ///
    /// assert_eq!(builder.len(), 10);
    /// ```
    #[inline]
    pub fn append_n(&mut self, n: usize, v: T) {
        self.reserve(n);
        for _ in 0..n {
            self.buffer.push(v);
        }
        self.len += n;
    }

    /// Appends `n`, zero-initialized values
    ///
    /// # Example:
    ///
    /// ```
    /// # use arrow_array::builder::UInt32BufferBuilder;
    ///
    /// let mut builder = UInt32BufferBuilder::new(10);
    /// builder.append_n_zeroed(3);
    ///
    /// assert_eq!(builder.len(), 3);
    /// assert_eq!(builder.as_slice(), &[0, 0, 0])
    #[inline]
    pub fn append_n_zeroed(&mut self, n: usize) {
        self.buffer.extend_zeros(n * std::mem::size_of::<T>());
        self.len += n;
    }

    /// Appends a slice of type `T`, growing the internal buffer as needed.
    ///
    /// # Example:
    ///
    /// ```
    /// # use arrow_array::builder::UInt8BufferBuilder;
    ///
    /// let mut builder = UInt8BufferBuilder::new(10);
    /// builder.append_slice(&[42, 44, 46]);
    ///
    /// assert_eq!(builder.len(), 3);
    /// ```
    #[inline]
    pub fn append_slice(&mut self, slice: &[T]) {
        self.buffer.extend_from_slice(slice);
        self.len += slice.len();
    }

    /// View the contents of this buffer as a slice
    ///
    /// ```
    /// # use arrow_array::builder::Float64BufferBuilder;
    ///
    /// let mut builder = Float64BufferBuilder::new(10);
    /// builder.append(1.3);
    /// builder.append_n(2, 2.3);
    ///
    /// assert_eq!(builder.as_slice(), &[1.3, 2.3, 2.3]);
    /// ```
    #[inline]
    pub fn as_slice(&self) -> &[T] {
        // SAFETY
        //
        // - MutableBuffer is aligned and initialized for len elements of T
        // - MutableBuffer corresponds to a single allocation
        // - MutableBuffer does not support modification whilst active immutable borrows
        unsafe { std::slice::from_raw_parts(self.buffer.as_ptr() as _, self.len) }
    }

    /// View the contents of this buffer as a mutable slice
    ///
    /// # Example:
    ///
    /// ```
    /// # use arrow_array::builder::Float32BufferBuilder;
    ///
    /// let mut builder = Float32BufferBuilder::new(10);
    ///
    /// builder.append_slice(&[1., 2., 3.4]);
    /// assert_eq!(builder.as_slice(), &[1., 2., 3.4]);
    ///
    /// builder.as_slice_mut()[1] = 4.2;
    /// assert_eq!(builder.as_slice(), &[1., 4.2, 3.4]);
    /// ```
    #[inline]
    pub fn as_slice_mut(&mut self) -> &mut [T] {
        // SAFETY
        //
        // - MutableBuffer is aligned and initialized for len elements of T
        // - MutableBuffer corresponds to a single allocation
        // - MutableBuffer does not support modification whilst active immutable borrows
        unsafe { std::slice::from_raw_parts_mut(self.buffer.as_mut_ptr() as _, self.len) }
    }

    /// Shorten this BufferBuilder to `len` items
    ///
    /// If `len` is greater than the builder's current length, this has no effect
    ///
    /// # Example:
    ///
    /// ```
    /// # use arrow_array::builder::UInt16BufferBuilder;
    ///
    /// let mut builder = UInt16BufferBuilder::new(10);
    ///
    /// builder.append_slice(&[42, 44, 46]);
    /// assert_eq!(builder.as_slice(), &[42, 44, 46]);
    ///
    /// builder.truncate(2);
    /// assert_eq!(builder.as_slice(), &[42, 44]);
    ///
    /// builder.append(12);
    /// assert_eq!(builder.as_slice(), &[42, 44, 12]);
    /// ```
    #[inline]
    pub fn truncate(&mut self, len: usize) {
        self.buffer.truncate(len * std::mem::size_of::<T>());
        self.len = len;
    }

    /// # Safety
    /// This requires the iterator be a trusted length. This could instead require
    /// the iterator implement `TrustedLen` once that is stabilized.
    #[inline]
    pub unsafe fn append_trusted_len_iter(&mut self, iter: impl IntoIterator<Item = T>) {
        let iter = iter.into_iter();
        let len = iter
            .size_hint()
            .1
            .expect("append_trusted_len_iter expects upper bound");
        self.reserve(len);
        for v in iter {
            self.buffer.push(v)
        }
        self.len += len;
    }

    /// Resets this builder and returns an immutable [`Buffer`](arrow_buffer::Buffer).
    ///
    /// # Example:
    ///
    /// ```
    /// # use arrow_array::builder::UInt8BufferBuilder;
    ///
    /// let mut builder = UInt8BufferBuilder::new(10);
    /// builder.append_slice(&[42, 44, 46]);
    ///
    /// let buffer = builder.finish();
    ///
    /// assert_eq!(unsafe { buffer.typed_data::<u8>() }, &[42, 44, 46]);
    /// ```
    #[inline]
    pub fn finish(&mut self) -> Buffer {
        let buf = std::mem::replace(&mut self.buffer, MutableBuffer::new(0));
        self.len = 0;
        buf.into()
    }
}

impl<T: ArrowNativeType> Extend<T> for BufferBuilder<T> {
    fn extend<I: IntoIterator<Item = T>>(&mut self, iter: I) {
        self.buffer.extend(iter)
    }
}

=======
>>>>>>> 4533271b
#[cfg(test)]
mod tests {
    use crate::builder::{
        ArrayBuilder, Int32BufferBuilder, Int8Builder, UInt8BufferBuilder,
    };
    use crate::Array;

    #[test]
    fn test_builder_i32_empty() {
        let mut b = Int32BufferBuilder::new(5);
        assert_eq!(0, b.len());
        assert_eq!(16, b.capacity());
        let a = b.finish();
        assert_eq!(0, a.len());
    }

    #[test]
    fn test_builder_i32_alloc_zero_bytes() {
        let mut b = Int32BufferBuilder::new(0);
        b.append(123);
        let a = b.finish();
        assert_eq!(4, a.len());
    }

    #[test]
    fn test_builder_i32() {
        let mut b = Int32BufferBuilder::new(5);
        for i in 0..5 {
            b.append(i);
        }
        assert_eq!(16, b.capacity());
        let a = b.finish();
        assert_eq!(20, a.len());
    }

    #[test]
    fn test_builder_i32_grow_buffer() {
        let mut b = Int32BufferBuilder::new(2);
        assert_eq!(16, b.capacity());
        for i in 0..20 {
            b.append(i);
        }
        assert_eq!(32, b.capacity());
        let a = b.finish();
        assert_eq!(80, a.len());
    }

    #[test]
    fn test_builder_finish() {
        let mut b = Int32BufferBuilder::new(5);
        assert_eq!(16, b.capacity());
        for i in 0..10 {
            b.append(i);
        }
        let mut a = b.finish();
        assert_eq!(40, a.len());
        assert_eq!(0, b.len());
        assert_eq!(0, b.capacity());

        // Try build another buffer after cleaning up.
        for i in 0..20 {
            b.append(i)
        }
        assert_eq!(32, b.capacity());
        a = b.finish();
        assert_eq!(80, a.len());
    }

    #[test]
    fn test_reserve() {
        let mut b = UInt8BufferBuilder::new(2);
        assert_eq!(64, b.capacity());
        b.reserve(64);
        assert_eq!(64, b.capacity());
        b.reserve(65);
        assert_eq!(128, b.capacity());

        let mut b = Int32BufferBuilder::new(2);
        assert_eq!(16, b.capacity());
        b.reserve(16);
        assert_eq!(16, b.capacity());
        b.reserve(17);
        assert_eq!(32, b.capacity());
    }

    #[test]
    fn test_append_slice() {
        let mut b = UInt8BufferBuilder::new(0);
        b.append_slice(b"Hello, ");
        b.append_slice(b"World!");
        let buffer = b.finish();
        assert_eq!(13, buffer.len());

        let mut b = Int32BufferBuilder::new(0);
        b.append_slice(&[32, 54]);
        let buffer = b.finish();
        assert_eq!(8, buffer.len());
    }

    #[test]
    fn test_append_values() {
        let mut a = Int8Builder::new();
        a.append_value(1);
        a.append_null();
        a.append_value(-2);
        assert_eq!(a.len(), 3);

        // append values
        let values = &[1, 2, 3, 4];
        let is_valid = &[true, true, false, true];
        a.append_values(values, is_valid);

        assert_eq!(a.len(), 7);
        let array = a.finish();
        assert_eq!(array.value(0), 1);
        assert!(array.is_null(1));
        assert_eq!(array.value(2), -2);
        assert_eq!(array.value(3), 1);
        assert_eq!(array.value(4), 2);
        assert!(array.is_null(5));
        assert_eq!(array.value(6), 4);
    }
}<|MERGE_RESOLUTION|>--- conflicted
+++ resolved
@@ -105,355 +105,6 @@
 pub type DurationNanosecondBufferBuilder =
     BufferBuilder<<DurationNanosecondType as ArrowPrimitiveType>::Native>;
 
-<<<<<<< HEAD
-/// Builder for creating a [`Buffer`](arrow_buffer::Buffer) object.
-///
-/// A [`Buffer`](arrow_buffer::Buffer) is the underlying data
-/// structure of Arrow's [`Arrays`](crate::Array).
-///
-/// For all supported types, there are type definitions for the
-/// generic version of `BufferBuilder<T>`, e.g. `UInt8BufferBuilder`.
-///
-/// # Example:
-///
-/// ```
-/// # use arrow_array::builder::UInt8BufferBuilder;
-///
-/// let mut builder = UInt8BufferBuilder::new(100);
-/// builder.append_slice(&[42, 43, 44]);
-/// builder.append(45);
-/// let buffer = builder.finish();
-///
-/// assert_eq!(unsafe { buffer.typed_data::<u8>() }, &[42, 43, 44, 45]);
-/// ```
-#[derive(Debug)]
-pub struct BufferBuilder<T: ArrowNativeType> {
-    buffer: MutableBuffer,
-    len: usize,
-    _marker: PhantomData<T>,
-}
-
-impl<T: ArrowNativeType> BufferBuilder<T> {
-    /// Creates a new builder with initial capacity for _at least_ `capacity`
-    /// elements of type `T`.
-    ///
-    /// The capacity can later be manually adjusted with the
-    /// [`reserve()`](BufferBuilder::reserve) method.
-    /// Also the
-    /// [`append()`](BufferBuilder::append),
-    /// [`append_slice()`](BufferBuilder::append_slice) and
-    /// [`advance()`](BufferBuilder::advance)
-    /// methods automatically increase the capacity if needed.
-    ///
-    /// # Example:
-    ///
-    /// ```
-    /// # use arrow_array::builder::UInt8BufferBuilder;
-    ///
-    /// let mut builder = UInt8BufferBuilder::new(10);
-    ///
-    /// assert!(builder.capacity() >= 10);
-    /// ```
-    #[inline]
-    pub fn new(capacity: usize) -> Self {
-        let buffer = MutableBuffer::new(capacity * std::mem::size_of::<T>());
-
-        Self {
-            buffer,
-            len: 0,
-            _marker: PhantomData,
-        }
-    }
-
-    /// Creates a new builder from a [`MutableBuffer`]
-    pub fn new_from_buffer(buffer: MutableBuffer) -> Self {
-        let buffer_len = buffer.len();
-        Self {
-            buffer,
-            len: buffer_len / std::mem::size_of::<T>(),
-            _marker: PhantomData,
-        }
-    }
-
-    /// Returns the current number of array elements in the internal buffer.
-    ///
-    /// # Example:
-    ///
-    /// ```
-    /// # use arrow_array::builder::UInt8BufferBuilder;
-    ///
-    /// let mut builder = UInt8BufferBuilder::new(10);
-    /// builder.append(42);
-    ///
-    /// assert_eq!(builder.len(), 1);
-    /// ```
-    pub fn len(&self) -> usize {
-        self.len
-    }
-
-    /// Returns whether the internal buffer is empty.
-    ///
-    /// # Example:
-    ///
-    /// ```
-    /// # use arrow_array::builder::UInt8BufferBuilder;
-    ///
-    /// let mut builder = UInt8BufferBuilder::new(10);
-    /// builder.append(42);
-    ///
-    /// assert_eq!(builder.is_empty(), false);
-    /// ```
-    pub fn is_empty(&self) -> bool {
-        self.len == 0
-    }
-
-    /// Returns the actual capacity (number of elements) of the internal buffer.
-    ///
-    /// Note: the internal capacity returned by this method might be larger than
-    /// what you'd expect after setting the capacity in the `new()` or `reserve()`
-    /// functions.
-    pub fn capacity(&self) -> usize {
-        let byte_capacity = self.buffer.capacity();
-        byte_capacity / std::mem::size_of::<T>()
-    }
-
-    /// Increases the number of elements in the internal buffer by `n`
-    /// and resizes the buffer as needed.
-    ///
-    /// The values of the newly added elements are 0.
-    /// This method is usually used when appending `NULL` values to the buffer
-    /// as they still require physical memory space.
-    ///
-    /// # Example:
-    ///
-    /// ```
-    /// # use arrow_array::builder::UInt8BufferBuilder;
-    ///
-    /// let mut builder = UInt8BufferBuilder::new(10);
-    /// builder.advance(2);
-    ///
-    /// assert_eq!(builder.len(), 2);
-    /// ```
-    #[inline]
-    pub fn advance(&mut self, i: usize) {
-        self.buffer.extend_zeros(i * std::mem::size_of::<T>());
-        self.len += i;
-    }
-
-    /// Reserves memory for _at least_ `n` more elements of type `T`.
-    ///
-    /// # Example:
-    ///
-    /// ```
-    /// # use arrow_array::builder::UInt8BufferBuilder;
-    ///
-    /// let mut builder = UInt8BufferBuilder::new(10);
-    /// builder.reserve(10);
-    ///
-    /// assert!(builder.capacity() >= 20);
-    /// ```
-    #[inline]
-    pub fn reserve(&mut self, n: usize) {
-        self.buffer.reserve(n * std::mem::size_of::<T>());
-    }
-
-    /// Appends a value of type `T` into the builder,
-    /// growing the internal buffer as needed.
-    ///
-    /// # Example:
-    ///
-    /// ```
-    /// # use arrow_array::builder::UInt8BufferBuilder;
-    ///
-    /// let mut builder = UInt8BufferBuilder::new(10);
-    /// builder.append(42);
-    ///
-    /// assert_eq!(builder.len(), 1);
-    /// ```
-    #[inline]
-    pub fn append(&mut self, v: T) {
-        self.reserve(1);
-        self.buffer.push(v);
-        self.len += 1;
-    }
-
-    /// Appends a value of type `T` into the builder N times,
-    /// growing the internal buffer as needed.
-    ///
-    /// # Example:
-    ///
-    /// ```
-    /// # use arrow_array::builder::UInt8BufferBuilder;
-    ///
-    /// let mut builder = UInt8BufferBuilder::new(10);
-    /// builder.append_n(10, 42);
-    ///
-    /// assert_eq!(builder.len(), 10);
-    /// ```
-    #[inline]
-    pub fn append_n(&mut self, n: usize, v: T) {
-        self.reserve(n);
-        for _ in 0..n {
-            self.buffer.push(v);
-        }
-        self.len += n;
-    }
-
-    /// Appends `n`, zero-initialized values
-    ///
-    /// # Example:
-    ///
-    /// ```
-    /// # use arrow_array::builder::UInt32BufferBuilder;
-    ///
-    /// let mut builder = UInt32BufferBuilder::new(10);
-    /// builder.append_n_zeroed(3);
-    ///
-    /// assert_eq!(builder.len(), 3);
-    /// assert_eq!(builder.as_slice(), &[0, 0, 0])
-    #[inline]
-    pub fn append_n_zeroed(&mut self, n: usize) {
-        self.buffer.extend_zeros(n * std::mem::size_of::<T>());
-        self.len += n;
-    }
-
-    /// Appends a slice of type `T`, growing the internal buffer as needed.
-    ///
-    /// # Example:
-    ///
-    /// ```
-    /// # use arrow_array::builder::UInt8BufferBuilder;
-    ///
-    /// let mut builder = UInt8BufferBuilder::new(10);
-    /// builder.append_slice(&[42, 44, 46]);
-    ///
-    /// assert_eq!(builder.len(), 3);
-    /// ```
-    #[inline]
-    pub fn append_slice(&mut self, slice: &[T]) {
-        self.buffer.extend_from_slice(slice);
-        self.len += slice.len();
-    }
-
-    /// View the contents of this buffer as a slice
-    ///
-    /// ```
-    /// # use arrow_array::builder::Float64BufferBuilder;
-    ///
-    /// let mut builder = Float64BufferBuilder::new(10);
-    /// builder.append(1.3);
-    /// builder.append_n(2, 2.3);
-    ///
-    /// assert_eq!(builder.as_slice(), &[1.3, 2.3, 2.3]);
-    /// ```
-    #[inline]
-    pub fn as_slice(&self) -> &[T] {
-        // SAFETY
-        //
-        // - MutableBuffer is aligned and initialized for len elements of T
-        // - MutableBuffer corresponds to a single allocation
-        // - MutableBuffer does not support modification whilst active immutable borrows
-        unsafe { std::slice::from_raw_parts(self.buffer.as_ptr() as _, self.len) }
-    }
-
-    /// View the contents of this buffer as a mutable slice
-    ///
-    /// # Example:
-    ///
-    /// ```
-    /// # use arrow_array::builder::Float32BufferBuilder;
-    ///
-    /// let mut builder = Float32BufferBuilder::new(10);
-    ///
-    /// builder.append_slice(&[1., 2., 3.4]);
-    /// assert_eq!(builder.as_slice(), &[1., 2., 3.4]);
-    ///
-    /// builder.as_slice_mut()[1] = 4.2;
-    /// assert_eq!(builder.as_slice(), &[1., 4.2, 3.4]);
-    /// ```
-    #[inline]
-    pub fn as_slice_mut(&mut self) -> &mut [T] {
-        // SAFETY
-        //
-        // - MutableBuffer is aligned and initialized for len elements of T
-        // - MutableBuffer corresponds to a single allocation
-        // - MutableBuffer does not support modification whilst active immutable borrows
-        unsafe { std::slice::from_raw_parts_mut(self.buffer.as_mut_ptr() as _, self.len) }
-    }
-
-    /// Shorten this BufferBuilder to `len` items
-    ///
-    /// If `len` is greater than the builder's current length, this has no effect
-    ///
-    /// # Example:
-    ///
-    /// ```
-    /// # use arrow_array::builder::UInt16BufferBuilder;
-    ///
-    /// let mut builder = UInt16BufferBuilder::new(10);
-    ///
-    /// builder.append_slice(&[42, 44, 46]);
-    /// assert_eq!(builder.as_slice(), &[42, 44, 46]);
-    ///
-    /// builder.truncate(2);
-    /// assert_eq!(builder.as_slice(), &[42, 44]);
-    ///
-    /// builder.append(12);
-    /// assert_eq!(builder.as_slice(), &[42, 44, 12]);
-    /// ```
-    #[inline]
-    pub fn truncate(&mut self, len: usize) {
-        self.buffer.truncate(len * std::mem::size_of::<T>());
-        self.len = len;
-    }
-
-    /// # Safety
-    /// This requires the iterator be a trusted length. This could instead require
-    /// the iterator implement `TrustedLen` once that is stabilized.
-    #[inline]
-    pub unsafe fn append_trusted_len_iter(&mut self, iter: impl IntoIterator<Item = T>) {
-        let iter = iter.into_iter();
-        let len = iter
-            .size_hint()
-            .1
-            .expect("append_trusted_len_iter expects upper bound");
-        self.reserve(len);
-        for v in iter {
-            self.buffer.push(v)
-        }
-        self.len += len;
-    }
-
-    /// Resets this builder and returns an immutable [`Buffer`](arrow_buffer::Buffer).
-    ///
-    /// # Example:
-    ///
-    /// ```
-    /// # use arrow_array::builder::UInt8BufferBuilder;
-    ///
-    /// let mut builder = UInt8BufferBuilder::new(10);
-    /// builder.append_slice(&[42, 44, 46]);
-    ///
-    /// let buffer = builder.finish();
-    ///
-    /// assert_eq!(unsafe { buffer.typed_data::<u8>() }, &[42, 44, 46]);
-    /// ```
-    #[inline]
-    pub fn finish(&mut self) -> Buffer {
-        let buf = std::mem::replace(&mut self.buffer, MutableBuffer::new(0));
-        self.len = 0;
-        buf.into()
-    }
-}
-
-impl<T: ArrowNativeType> Extend<T> for BufferBuilder<T> {
-    fn extend<I: IntoIterator<Item = T>>(&mut self, iter: I) {
-        self.buffer.extend(iter)
-    }
-}
-
-=======
->>>>>>> 4533271b
 #[cfg(test)]
 mod tests {
     use crate::builder::{
