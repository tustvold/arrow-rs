--- conflicted
+++ resolved
@@ -1358,14 +1358,15 @@
     }
 
     #[test]
-<<<<<<< HEAD
     #[should_panic(
         expected = "PrimitiveArray expected ArrayData with type Int64 got Int32"
     )]
     fn test_from_array_data_validation() {
         let foo = PrimitiveArray::<Int32Type>::from_iter([1, 2, 3]);
         let _ = PrimitiveArray::<Int64Type>::from(foo.into_data());
-=======
+    }
+
+    #[test]
     fn test_decimal128() {
         let values: Vec<_> = vec![0, 1, -1, i128::MIN, i128::MAX];
         let array: PrimitiveArray<Decimal128Type> =
@@ -1401,6 +1402,5 @@
 
         let array = PrimitiveArray::<Decimal256Type>::from(array.data().clone());
         assert_eq!(array.values(), &values);
->>>>>>> 37c86792
     }
 }