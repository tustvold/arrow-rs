// Licensed to the Apache Software Foundation (ASF) under one
// or more contributor license agreements.  See the NOTICE file
// distributed with this work for additional information
// regarding copyright ownership.  The ASF licenses this file
// to you under the Apache License, Version 2.0 (the
// "License"); you may not use this file except in compliance
// with the License.  You may obtain a copy of the License at
//
//   http://www.apache.org/licenses/LICENSE-2.0
//
// Unless required by applicable law or agreed to in writing,
// software distributed under the License is distributed on an
// "AS IS" BASIS, WITHOUT WARRANTIES OR CONDITIONS OF ANY
// KIND, either express or implied.  See the License for the
// specific language governing permissions and limitations
// under the License.

use crate::array::print_long_array;
use crate::builder::{BooleanBufferBuilder, BufferBuilder, PrimitiveBuilder};
use crate::iterator::PrimitiveIter;
use crate::temporal_conversions::{
    as_date, as_datetime, as_datetime_with_timezone, as_duration, as_time,
};
use crate::timezone::Tz;
use crate::trusted_len::trusted_len_unzip;
<<<<<<< HEAD
use crate::{types::*, ArrowNativeTypeOp};
use crate::{Array, ArrayAccessor};
use arrow_buffer::{
    i256, ArrowNativeType, BooleanBuffer, Buffer, NullBuffer, ScalarBuffer,
};
=======
use crate::types::*;
use crate::{Array, ArrayAccessor, ArrayRef};
use arrow_buffer::{i256, ArrowNativeType, Buffer, NullBuffer, ScalarBuffer};
>>>>>>> 4e4a7f7d
use arrow_data::bit_iterator::try_for_each_valid_idx;
use arrow_data::{ArrayData, ArrayDataBuilder};
use arrow_schema::{ArrowError, DataType};
use chrono::{DateTime, Duration, NaiveDate, NaiveDateTime, NaiveTime};
use half::f16;
use std::any::Any;
use std::sync::Arc;

///
/// # Example: Using `collect`
/// ```
/// # use arrow_array::Int8Array;
/// let arr : Int8Array = [Some(1), Some(2)].into_iter().collect();
/// ```
pub type Int8Array = PrimitiveArray<Int8Type>;
///
/// # Example: Using `collect`
/// ```
/// # use arrow_array::Int16Array;
/// let arr : Int16Array = [Some(1), Some(2)].into_iter().collect();
/// ```
pub type Int16Array = PrimitiveArray<Int16Type>;
///
/// # Example: Using `collect`
/// ```
/// # use arrow_array::Int32Array;
/// let arr : Int32Array = [Some(1), Some(2)].into_iter().collect();
/// ```
pub type Int32Array = PrimitiveArray<Int32Type>;
///
/// # Example: Using `collect`
/// ```
/// # use arrow_array::Int64Array;
/// let arr : Int64Array = [Some(1), Some(2)].into_iter().collect();
/// ```
pub type Int64Array = PrimitiveArray<Int64Type>;
///
/// # Example: Using `collect`
/// ```
/// # use arrow_array::UInt8Array;
/// let arr : UInt8Array = [Some(1), Some(2)].into_iter().collect();
/// ```
pub type UInt8Array = PrimitiveArray<UInt8Type>;
///
/// # Example: Using `collect`
/// ```
/// # use arrow_array::UInt16Array;
/// let arr : UInt16Array = [Some(1), Some(2)].into_iter().collect();
/// ```
pub type UInt16Array = PrimitiveArray<UInt16Type>;
///
/// # Example: Using `collect`
/// ```
/// # use arrow_array::UInt32Array;
/// let arr : UInt32Array = [Some(1), Some(2)].into_iter().collect();
/// ```
pub type UInt32Array = PrimitiveArray<UInt32Type>;
///
/// # Example: Using `collect`
/// ```
/// # use arrow_array::UInt64Array;
/// let arr : UInt64Array = [Some(1), Some(2)].into_iter().collect();
/// ```
pub type UInt64Array = PrimitiveArray<UInt64Type>;
///
/// # Example: Using `collect`
/// ```
/// # use arrow_array::Float16Array;
/// use half::f16;
/// let arr : Float16Array = [Some(f16::from_f64(1.0)), Some(f16::from_f64(2.0))].into_iter().collect();
/// ```
pub type Float16Array = PrimitiveArray<Float16Type>;
///
/// # Example: Using `collect`
/// ```
/// # use arrow_array::Float32Array;
/// let arr : Float32Array = [Some(1.0), Some(2.0)].into_iter().collect();
/// ```
pub type Float32Array = PrimitiveArray<Float32Type>;
///
/// # Example: Using `collect`
/// ```
/// # use arrow_array::Float64Array;
/// let arr : Float64Array = [Some(1.0), Some(2.0)].into_iter().collect();
/// ```
pub type Float64Array = PrimitiveArray<Float64Type>;

///
/// A primitive array where each element is of type [TimestampSecondType].
/// See also [`Timestamp`](arrow_schema::DataType::Timestamp).
///
/// # Example: UTC timestamps post epoch
/// ```
/// # use arrow_array::TimestampSecondArray;
/// use arrow_array::timezone::Tz;
/// // Corresponds to single element array with entry 1970-05-09T14:25:11+0:00
/// let arr = TimestampSecondArray::from(vec![11111111]);
/// // OR
/// let arr = TimestampSecondArray::from(vec![Some(11111111)]);
/// let utc_tz: Tz = "+00:00".parse().unwrap();
///
/// assert_eq!(arr.value_as_datetime_with_tz(0, utc_tz).map(|v| v.to_string()).unwrap(), "1970-05-09 14:25:11 +00:00")
/// ```
///
/// # Example: UTC timestamps pre epoch
/// ```
/// # use arrow_array::TimestampSecondArray;
/// use arrow_array::timezone::Tz;
/// // Corresponds to single element array with entry 1969-08-25T09:34:49+0:00
/// let arr = TimestampSecondArray::from(vec![-11111111]);
/// // OR
/// let arr = TimestampSecondArray::from(vec![Some(-11111111)]);
/// let utc_tz: Tz = "+00:00".parse().unwrap();
///
/// assert_eq!(arr.value_as_datetime_with_tz(0, utc_tz).map(|v| v.to_string()).unwrap(), "1969-08-25 09:34:49 +00:00")
/// ```
///
/// # Example: With timezone specified
/// ```
/// # use arrow_array::TimestampSecondArray;
/// use arrow_array::timezone::Tz;
/// // Corresponds to single element array with entry 1970-05-10T00:25:11+10:00
/// let arr = TimestampSecondArray::from(vec![11111111]).with_timezone("+10:00".to_string());
/// // OR
/// let arr = TimestampSecondArray::from(vec![Some(11111111)]).with_timezone("+10:00".to_string());
/// let sydney_tz: Tz = "+10:00".parse().unwrap();
///
/// assert_eq!(arr.value_as_datetime_with_tz(0, sydney_tz).map(|v| v.to_string()).unwrap(), "1970-05-10 00:25:11 +10:00")
/// ```
///
pub type TimestampSecondArray = PrimitiveArray<TimestampSecondType>;
/// A primitive array where each element is of type `TimestampMillisecondType.`
/// See examples for [`TimestampSecondArray.`](crate::array::TimestampSecondArray)
pub type TimestampMillisecondArray = PrimitiveArray<TimestampMillisecondType>;
/// A primitive array where each element is of type `TimestampMicrosecondType.`
/// See examples for [`TimestampSecondArray.`](crate::array::TimestampSecondArray)
pub type TimestampMicrosecondArray = PrimitiveArray<TimestampMicrosecondType>;
/// A primitive array where each element is of type `TimestampNanosecondType.`
/// See examples for [`TimestampSecondArray.`](crate::array::TimestampSecondArray)
pub type TimestampNanosecondArray = PrimitiveArray<TimestampNanosecondType>;

// TODO: give examples for the below types

/// A primitive array where each element is of 32-bit value
/// representing the elapsed time since UNIX epoch in days."
///
/// This type is similar to the [`chrono::NaiveDate`] type and can hold
/// values such as `2018-11-13`
pub type Date32Array = PrimitiveArray<Date32Type>;
/// A primitive array where each element is a 64-bit value
/// representing the elapsed time since the UNIX epoch in milliseconds.
///
/// This type is similar to the [`chrono::NaiveDateTime`] type and can hold
/// values such as `2018-11-13T17:11:10.011`
pub type Date64Array = PrimitiveArray<Date64Type>;

/// An array where each element is of 32-bit type representing time elapsed in seconds
/// since midnight.
///
/// This type is similar to the [`chrono::NaiveTime`] type and can
/// hold values such as `00:02:00`
pub type Time32SecondArray = PrimitiveArray<Time32SecondType>;
/// An array where each element is of 32-bit type representing time elapsed in milliseconds
/// since midnight.
///
/// This type is similar to the [`chrono::NaiveTime`] type and can
/// hold values such as `00:02:00.123`
pub type Time32MillisecondArray = PrimitiveArray<Time32MillisecondType>;
/// An array where each element is of 64-bit type representing time elapsed in microseconds
/// since midnight.
///
/// This type is similar to the [`chrono::NaiveTime`] type and can
/// hold values such as `00:02:00.123456`
pub type Time64MicrosecondArray = PrimitiveArray<Time64MicrosecondType>;
/// An array where each element is of 64-bit type representing time elapsed in nanoseconds
/// since midnight.
///
/// This type is similar to the [`chrono::NaiveTime`] type and can
/// hold values such as `00:02:00.123456789`
pub type Time64NanosecondArray = PrimitiveArray<Time64NanosecondType>;

/// An array where each element is a “calendar” interval in months.
pub type IntervalYearMonthArray = PrimitiveArray<IntervalYearMonthType>;
/// An array where each element is a “calendar” interval days and milliseconds.
pub type IntervalDayTimeArray = PrimitiveArray<IntervalDayTimeType>;
/// An array where each element is a “calendar” interval in  months, days, and nanoseconds.
pub type IntervalMonthDayNanoArray = PrimitiveArray<IntervalMonthDayNanoType>;

/// An array where each element is an elapsed time type in seconds.
pub type DurationSecondArray = PrimitiveArray<DurationSecondType>;
/// An array where each element is an elapsed time type in milliseconds.
pub type DurationMillisecondArray = PrimitiveArray<DurationMillisecondType>;
/// An array where each element is an elapsed time type in microseconds.
pub type DurationMicrosecondArray = PrimitiveArray<DurationMicrosecondType>;
/// An array where each element is an elapsed time type in nanoseconds.
pub type DurationNanosecondArray = PrimitiveArray<DurationNanosecondType>;

/// An array where each element is a 128-bits decimal with precision in [1, 38] and
/// scale less or equal to 38.
pub type Decimal128Array = PrimitiveArray<Decimal128Type>;
/// An array where each element is a 256-bits decimal with precision in [1, 76] and
/// scale less or equal to 76.
pub type Decimal256Array = PrimitiveArray<Decimal256Type>;

pub use crate::types::ArrowPrimitiveType;

/// Array whose elements are of primitive types.
///
/// # Example: From an iterator of values
///
/// ```
/// use arrow_array::{Array, PrimitiveArray, types::Int32Type};
/// let arr: PrimitiveArray<Int32Type> = PrimitiveArray::from_iter_values((0..10).map(|x| x + 1));
/// assert_eq!(10, arr.len());
/// assert_eq!(0, arr.null_count());
/// for i in 0..10i32 {
///     assert_eq!(i + 1, arr.value(i as usize));
/// }
/// ```
pub struct PrimitiveArray<T: ArrowPrimitiveType> {
    /// Underlying ArrayData
    data: ArrayData,
    /// Values data
    raw_values: ScalarBuffer<T::Native>,
}

impl<T: ArrowPrimitiveType> Clone for PrimitiveArray<T> {
    fn clone(&self) -> Self {
        Self {
            data: self.data.clone(),
            raw_values: self.raw_values.clone(),
        }
    }
}

impl<T: ArrowPrimitiveType> PrimitiveArray<T> {
    /// Returns the length of this array.
    #[inline]
    pub fn len(&self) -> usize {
        self.data.len()
    }

    /// Returns whether this array is empty.
    pub fn is_empty(&self) -> bool {
        self.data.is_empty()
    }

    /// Returns a slice of the values of this array
    #[inline]
    pub fn values(&self) -> &[T::Native] {
        &self.raw_values
    }

    /// Returns a new primitive array builder
    pub fn builder(capacity: usize) -> PrimitiveBuilder<T> {
        PrimitiveBuilder::<T>::with_capacity(capacity)
    }

    /// Returns if this [`PrimitiveArray`] is compatible with the provided [`DataType`]
    ///
    /// This is equivalent to `data_type == T::DATA_TYPE`, however ignores timestamp
    /// timezones and decimal precision and scale
    pub fn is_compatible(data_type: &DataType) -> bool {
        match T::DATA_TYPE {
            DataType::Timestamp(t1, _) => {
                matches!(data_type, DataType::Timestamp(t2, _) if &t1 == t2)
            }
            DataType::Decimal128(_, _) => matches!(data_type, DataType::Decimal128(_, _)),
            DataType::Decimal256(_, _) => matches!(data_type, DataType::Decimal256(_, _)),
            _ => T::DATA_TYPE.eq(data_type),
        }
    }

    /// Returns the primitive value at index `i`.
    ///
    /// # Safety
    ///
    /// caller must ensure that the passed in offset is less than the array len()
    #[inline]
    pub unsafe fn value_unchecked(&self, i: usize) -> T::Native {
        *self.raw_values.get_unchecked(i)
    }

    /// Returns the primitive value at index `i`.
    /// # Panics
    /// Panics if index `i` is out of bounds
    #[inline]
    pub fn value(&self, i: usize) -> T::Native {
        assert!(
            i < self.len(),
            "Trying to access an element at index {} from a PrimitiveArray of length {}",
            i,
            self.len()
        );
        unsafe { self.value_unchecked(i) }
    }

    /// Creates a PrimitiveArray based on an iterator of values without nulls
    pub fn from_iter_values<I: IntoIterator<Item = T::Native>>(iter: I) -> Self {
        let val_buf: Buffer = iter.into_iter().collect();
        let data = unsafe {
            ArrayData::new_unchecked(
                T::DATA_TYPE,
                val_buf.len() / std::mem::size_of::<<T as ArrowPrimitiveType>::Native>(),
                None,
                None,
                0,
                vec![val_buf],
                vec![],
            )
        };
        PrimitiveArray::from(data)
    }

    /// Creates a PrimitiveArray based on a constant value with `count` elements
    pub fn from_value(value: T::Native, count: usize) -> Self {
        unsafe {
            let val_buf = Buffer::from_trusted_len_iter((0..count).map(|_| value));
            build_primitive_array(count, val_buf, None)
        }
    }

    /// Returns an iterator that returns the values of `array.value(i)` for an iterator with each element `i`
    pub fn take_iter<'a>(
        &'a self,
        indexes: impl Iterator<Item = Option<usize>> + 'a,
    ) -> impl Iterator<Item = Option<T::Native>> + 'a {
        indexes.map(|opt_index| opt_index.map(|index| self.value(index)))
    }

    /// Returns an iterator that returns the values of `array.value(i)` for an iterator with each element `i`
    /// # Safety
    ///
    /// caller must ensure that the offsets in the iterator are less than the array len()
    pub unsafe fn take_iter_unchecked<'a>(
        &'a self,
        indexes: impl Iterator<Item = Option<usize>> + 'a,
    ) -> impl Iterator<Item = Option<T::Native>> + 'a {
        indexes.map(|opt_index| opt_index.map(|index| self.value_unchecked(index)))
    }

    /// Reinterprets this array's contents as a different data type without copying
    ///
    /// This can be used to efficiently convert between primitive arrays with the
    /// same underlying representation
    ///
    /// Note: this will not modify the underlying values, and therefore may change
    /// the semantic values of the array, e.g. 100 milliseconds in a [`TimestampNanosecondArray`]
    /// will become 100 seconds in a [`TimestampSecondArray`].
    ///
    /// For casts that preserve the semantic value, check out the [compute kernels]
    ///
    /// [compute kernels](https://docs.rs/arrow/latest/arrow/compute/kernels/cast/index.html)
    ///
    /// ```
    /// # use arrow_array::{Int64Array, TimestampNanosecondArray};
    /// let a = Int64Array::from_iter_values([1, 2, 3, 4]);
    /// let b: TimestampNanosecondArray = a.reinterpret_cast();
    /// ```
    pub fn reinterpret_cast<K>(&self) -> PrimitiveArray<K>
    where
        K: ArrowPrimitiveType<Native = T::Native>,
    {
        let d = self.data.clone().into_builder().data_type(K::DATA_TYPE);

        // SAFETY:
        // Native type is the same
        PrimitiveArray::from(unsafe { d.build_unchecked() })
    }

    /// Applies an unary and infallible function to a primitive array.
    /// This is the fastest way to perform an operation on a primitive array when
    /// the benefits of a vectorized operation outweigh the cost of branching nulls and non-nulls.
    ///
    /// # Implementation
    ///
    /// This will apply the function for all values, including those on null slots.
    /// This implies that the operation must be infallible for any value of the corresponding type
    /// or this function may panic.
    /// # Example
    /// ```rust
    /// # use arrow_array::{Int32Array, types::Int32Type};
    /// # fn main() {
    /// let array = Int32Array::from(vec![Some(5), Some(7), None]);
    /// let c = array.unary(|x| x * 2 + 1);
    /// assert_eq!(c, Int32Array::from(vec![Some(11), Some(15), None]));
    /// # }
    /// ```
    pub fn unary<F, O>(&self, op: F) -> PrimitiveArray<O>
    where
        O: ArrowPrimitiveType,
        F: Fn(T::Native) -> O::Native,
    {
        let data = self.data();
        let len = self.len();

        let nulls = data.nulls().cloned();
        let values = self.values().iter().map(|v| op(*v));
        // JUSTIFICATION
        //  Benefit
        //      ~60% speedup
        //  Soundness
        //      `values` is an iterator with a known size because arrays are sized.
        let buffer = unsafe { Buffer::from_trusted_len_iter(values) };
        unsafe { build_primitive_array(len, buffer, nulls) }
    }

    /// Applies an unary and infallible function to a mutable primitive array.
    /// Mutable primitive array means that the buffer is not shared with other arrays.
    /// As a result, this mutates the buffer directly without allocating new buffer.
    ///
    /// # Implementation
    ///
    /// This will apply the function for all values, including those on null slots.
    /// This implies that the operation must be infallible for any value of the corresponding type
    /// or this function may panic.
    /// # Example
    /// ```rust
    /// # use arrow_array::{Int32Array, types::Int32Type};
    /// # fn main() {
    /// let array = Int32Array::from(vec![Some(5), Some(7), None]);
    /// let c = array.unary_mut(|x| x * 2 + 1).unwrap();
    /// assert_eq!(c, Int32Array::from(vec![Some(11), Some(15), None]));
    /// # }
    /// ```
    pub fn unary_mut<F>(self, op: F) -> Result<PrimitiveArray<T>, PrimitiveArray<T>>
    where
        F: Fn(T::Native) -> T::Native,
    {
        let mut builder = self.into_builder()?;
        builder
            .values_slice_mut()
            .iter_mut()
            .for_each(|v| *v = op(*v));
        Ok(builder.finish())
    }

    /// Applies a unary and fallible function to all valid values in a primitive array
    ///
    /// This is unlike [`Self::unary`] which will apply an infallible function to all rows
    /// regardless of validity, in many cases this will be significantly faster and should
    /// be preferred if `op` is infallible.
    ///
    /// Note: LLVM is currently unable to effectively vectorize fallible operations
    pub fn try_unary<F, O, E>(&self, op: F) -> Result<PrimitiveArray<O>, E>
    where
        O: ArrowPrimitiveType,
        F: Fn(T::Native) -> Result<O::Native, E>,
    {
        let data = self.data();
        let len = self.len();

        let nulls = data.nulls().cloned();
        let mut buffer = BufferBuilder::<O::Native>::new(len);
        buffer.append_n_zeroed(len);
        let slice = buffer.as_slice_mut();

        let f = |idx| {
            unsafe { *slice.get_unchecked_mut(idx) = op(self.value_unchecked(idx))? };
            Ok::<_, E>(())
        };

        match &nulls {
            Some(nulls) => nulls.try_for_each_valid_idx(f)?,
            None => (0..len).try_for_each(f)?,
        }

        Ok(unsafe { build_primitive_array(len, buffer.finish(), nulls) })
    }

    /// Applies an unary and fallible function to all valid values in a mutable primitive array.
    /// Mutable primitive array means that the buffer is not shared with other arrays.
    /// As a result, this mutates the buffer directly without allocating new buffer.
    ///
    /// This is unlike [`Self::unary_mut`] which will apply an infallible function to all rows
    /// regardless of validity, in many cases this will be significantly faster and should
    /// be preferred if `op` is infallible.
    ///
    /// This returns an `Err` when the input array is shared buffer with other
    /// array. In the case, returned `Err` wraps input array. If the function
    /// encounters an error during applying on values. In the case, this returns an `Err` within
    /// an `Ok` which wraps the actual error.
    ///
    /// Note: LLVM is currently unable to effectively vectorize fallible operations
    pub fn try_unary_mut<F, E>(
        self,
        op: F,
    ) -> Result<Result<PrimitiveArray<T>, E>, PrimitiveArray<T>>
    where
        F: Fn(T::Native) -> Result<T::Native, E>,
    {
        let len = self.len();
        let null_count = self.null_count();
        let mut builder = self.into_builder()?;

        let (slice, null_buffer) = builder.slices_mut();

        match try_for_each_valid_idx(len, 0, null_count, null_buffer.as_deref(), |idx| {
            unsafe { *slice.get_unchecked_mut(idx) = op(*slice.get_unchecked(idx))? };
            Ok::<_, E>(())
        }) {
            Ok(_) => {}
            Err(err) => return Ok(Err(err)),
        };

        Ok(Ok(builder.finish()))
    }

    /// Applies a unary and nullable function to all valid values in a primitive array
    ///
    /// This is unlike [`Self::unary`] which will apply an infallible function to all rows
    /// regardless of validity, in many cases this will be significantly faster and should
    /// be preferred if `op` is infallible.
    ///
    /// Note: LLVM is currently unable to effectively vectorize fallible operations
    pub fn unary_opt<F, O>(&self, op: F) -> PrimitiveArray<O>
    where
        O: ArrowPrimitiveType,
        F: Fn(T::Native) -> Option<O::Native>,
    {
        let data = self.data();
        let len = data.len();
        let (nulls, null_count, offset) = match data.nulls() {
            Some(n) => (Some(n.validity()), n.null_count(), n.offset()),
            None => (None, 0, 0),
        };

        let mut null_builder = BooleanBufferBuilder::new(len);
        match nulls {
            Some(b) => null_builder.append_packed_range(offset..offset + len, b),
            None => null_builder.append_n(len, true),
        }

        let mut buffer = BufferBuilder::<O::Native>::new(len);
        buffer.append_n_zeroed(len);
        let slice = buffer.as_slice_mut();

        let mut out_null_count = null_count;

        let _ = try_for_each_valid_idx(len, offset, null_count, nulls, |idx| {
            match op(unsafe { self.value_unchecked(idx) }) {
                Some(v) => unsafe { *slice.get_unchecked_mut(idx) = v },
                None => {
                    out_null_count += 1;
                    null_builder.set_bit(idx, false);
                }
            }
            Ok::<_, ()>(())
        });

        let nulls = BooleanBuffer::new(null_builder.finish(), 0, len);
        unsafe {
            build_primitive_array(
                len,
                buffer.finish(),
                Some(NullBuffer::new_unchecked(nulls, out_null_count)),
            )
        }
    }

    /// Returns `PrimitiveBuilder` of this primitive array for mutating its values if the underlying
    /// data buffer is not shared by others.
    pub fn into_builder(self) -> Result<PrimitiveBuilder<T>, Self> {
        let len = self.len();
        let null_bit_buffer = self.data.nulls().map(|b| b.inner().sliced());

        let element_len = std::mem::size_of::<T::Native>();
        let buffer = self.data.buffers()[0]
            .slice_with_length(self.data.offset() * element_len, len * element_len);

        drop(self.data);
        drop(self.raw_values);

        let try_mutable_null_buffer = match null_bit_buffer {
            None => Ok(None),
            Some(null_buffer) => {
                // Null buffer exists, tries to make it mutable
                null_buffer.into_mutable().map(Some)
            }
        };

        let try_mutable_buffers = match try_mutable_null_buffer {
            Ok(mutable_null_buffer) => {
                // Got mutable null buffer, tries to get mutable value buffer
                let try_mutable_buffer = buffer.into_mutable();

                // try_mutable_buffer.map(...).map_err(...) doesn't work as the compiler complains
                // mutable_null_buffer is moved into map closure.
                match try_mutable_buffer {
                    Ok(mutable_buffer) => Ok(PrimitiveBuilder::<T>::new_from_buffer(
                        mutable_buffer,
                        mutable_null_buffer,
                    )),
                    Err(buffer) => Err((buffer, mutable_null_buffer.map(|b| b.into()))),
                }
            }
            Err(mutable_null_buffer) => {
                // Unable to get mutable null buffer
                Err((buffer, Some(mutable_null_buffer)))
            }
        };

        match try_mutable_buffers {
            Ok(builder) => Ok(builder),
            Err((buffer, null_bit_buffer)) => {
                let builder = ArrayData::builder(T::DATA_TYPE)
                    .len(len)
                    .add_buffer(buffer)
                    .null_bit_buffer(null_bit_buffer);

                let array_data = unsafe { builder.build_unchecked() };
                let array = PrimitiveArray::<T>::from(array_data);

                Err(array)
            }
        }
    }
}

#[inline]
unsafe fn build_primitive_array<O: ArrowPrimitiveType>(
    len: usize,
    buffer: Buffer,
    nulls: Option<NullBuffer>,
) -> PrimitiveArray<O> {
    PrimitiveArray::from(
        ArrayDataBuilder::new(O::DATA_TYPE)
            .len(len)
            .buffers(vec![buffer])
            .nulls(nulls)
            .build_unchecked(),
    )
}

impl<T: ArrowPrimitiveType> From<PrimitiveArray<T>> for ArrayData {
    fn from(array: PrimitiveArray<T>) -> Self {
        array.data
    }
}

impl<T: ArrowPrimitiveType> Array for PrimitiveArray<T> {
    fn as_any(&self) -> &dyn Any {
        self
    }

    fn data(&self) -> &ArrayData {
        &self.data
    }

    fn to_data(&self) -> ArrayData {
        self.data.clone()
    }

    fn into_data(self) -> ArrayData {
        self.into()
    }

    fn slice(&self, offset: usize, length: usize) -> ArrayRef {
        // TODO: Slice buffers directly (#3880)
        Arc::new(Self::from(self.data.slice(offset, length)))
    }

    fn nulls(&self) -> Option<&NullBuffer> {
        self.data.nulls()
    }
}

impl<'a, T: ArrowPrimitiveType> ArrayAccessor for &'a PrimitiveArray<T> {
    type Item = T::Native;

    fn value(&self, index: usize) -> Self::Item {
        PrimitiveArray::value(self, index)
    }

    #[inline]
    unsafe fn value_unchecked(&self, index: usize) -> Self::Item {
        PrimitiveArray::value_unchecked(self, index)
    }
}

impl<T: ArrowTemporalType> PrimitiveArray<T>
where
    i64: From<T::Native>,
{
    /// Returns value as a chrono `NaiveDateTime`, handling time resolution
    ///
    /// If a data type cannot be converted to `NaiveDateTime`, a `None` is returned.
    /// A valid value is expected, thus the user should first check for validity.
    pub fn value_as_datetime(&self, i: usize) -> Option<NaiveDateTime> {
        as_datetime::<T>(i64::from(self.value(i)))
    }

    /// Returns value as a chrono `NaiveDateTime`, handling time resolution with the provided tz
    ///
    /// functionally it is same as `value_as_datetime`, however it adds
    /// the passed tz to the to-be-returned NaiveDateTime
    pub fn value_as_datetime_with_tz(&self, i: usize, tz: Tz) -> Option<DateTime<Tz>> {
        as_datetime_with_timezone::<T>(i64::from(self.value(i)), tz)
    }

    /// Returns value as a chrono `NaiveDate` by using `Self::datetime()`
    ///
    /// If a data type cannot be converted to `NaiveDate`, a `None` is returned
    pub fn value_as_date(&self, i: usize) -> Option<NaiveDate> {
        self.value_as_datetime(i).map(|datetime| datetime.date())
    }

    /// Returns a value as a chrono `NaiveTime`
    ///
    /// `Date32` and `Date64` return UTC midnight as they do not have time resolution
    pub fn value_as_time(&self, i: usize) -> Option<NaiveTime> {
        as_time::<T>(i64::from(self.value(i)))
    }

    /// Returns a value as a chrono `Duration`
    ///
    /// If a data type cannot be converted to `Duration`, a `None` is returned
    pub fn value_as_duration(&self, i: usize) -> Option<Duration> {
        as_duration::<T>(i64::from(self.value(i)))
    }
}

impl<T: ArrowPrimitiveType> std::fmt::Debug for PrimitiveArray<T> {
    fn fmt(&self, f: &mut std::fmt::Formatter) -> std::fmt::Result {
        let data_type = self.data_type();
        write!(f, "PrimitiveArray<{data_type:?}>\n[\n")?;
        print_long_array(self, f, |array, index, f| match data_type {
            DataType::Date32 | DataType::Date64 => {
                let v = self.value(index).to_isize().unwrap() as i64;
                match as_date::<T>(v) {
                    Some(date) => write!(f, "{date:?}"),
                    None => write!(f, "null"),
                }
            }
            DataType::Time32(_) | DataType::Time64(_) => {
                let v = self.value(index).to_isize().unwrap() as i64;
                match as_time::<T>(v) {
                    Some(time) => write!(f, "{time:?}"),
                    None => write!(f, "null"),
                }
            }
            DataType::Timestamp(_, tz_string_opt) => {
                let v = self.value(index).to_isize().unwrap() as i64;
                match tz_string_opt {
                    // for Timestamp with TimeZone
                    Some(tz_string) => {
                        match tz_string.parse::<Tz>() {
                            // if the time zone is valid, construct a DateTime<Tz> and format it as rfc3339
                            Ok(tz) => match as_datetime_with_timezone::<T>(v, tz) {
                                Some(datetime) => write!(f, "{}", datetime.to_rfc3339()),
                                None => write!(f, "null"),
                            },
                            // if the time zone is invalid, shows NaiveDateTime with an error message
                            Err(_) => match as_datetime::<T>(v) {
                                Some(datetime) => write!(
                                    f,
                                    "{datetime:?} (Unknown Time Zone '{tz_string}')"
                                ),
                                None => write!(f, "null"),
                            },
                        }
                    }
                    // for Timestamp without TimeZone
                    None => match as_datetime::<T>(v) {
                        Some(datetime) => write!(f, "{datetime:?}"),
                        None => write!(f, "null"),
                    },
                }
            }
            _ => std::fmt::Debug::fmt(&array.value(index), f),
        })?;
        write!(f, "]")
    }
}

impl<'a, T: ArrowPrimitiveType> IntoIterator for &'a PrimitiveArray<T> {
    type Item = Option<<T as ArrowPrimitiveType>::Native>;
    type IntoIter = PrimitiveIter<'a, T>;

    fn into_iter(self) -> Self::IntoIter {
        PrimitiveIter::<'a, T>::new(self)
    }
}

impl<'a, T: ArrowPrimitiveType> PrimitiveArray<T> {
    /// constructs a new iterator
    pub fn iter(&'a self) -> PrimitiveIter<'a, T> {
        PrimitiveIter::<'a, T>::new(self)
    }
}

/// This struct is used as an adapter when creating `PrimitiveArray` from an iterator.
/// `FromIterator` for `PrimitiveArray` takes an iterator where the elements can be `into`
/// this struct. So once implementing `From` or `Into` trait for a type, an iterator of
/// the type can be collected to `PrimitiveArray`.
#[derive(Debug)]
pub struct NativeAdapter<T: ArrowPrimitiveType> {
    /// Corresponding Rust native type if available
    pub native: Option<T::Native>,
}

macro_rules! def_from_for_primitive {
    ( $ty:ident, $tt:tt) => {
        impl From<$tt> for NativeAdapter<$ty> {
            fn from(value: $tt) -> Self {
                NativeAdapter {
                    native: Some(value),
                }
            }
        }
    };
}

def_from_for_primitive!(Int8Type, i8);
def_from_for_primitive!(Int16Type, i16);
def_from_for_primitive!(Int32Type, i32);
def_from_for_primitive!(Int64Type, i64);
def_from_for_primitive!(UInt8Type, u8);
def_from_for_primitive!(UInt16Type, u16);
def_from_for_primitive!(UInt32Type, u32);
def_from_for_primitive!(UInt64Type, u64);
def_from_for_primitive!(Float16Type, f16);
def_from_for_primitive!(Float32Type, f32);
def_from_for_primitive!(Float64Type, f64);
def_from_for_primitive!(Decimal128Type, i128);
def_from_for_primitive!(Decimal256Type, i256);

impl<T: ArrowPrimitiveType> From<Option<<T as ArrowPrimitiveType>::Native>>
    for NativeAdapter<T>
{
    fn from(value: Option<<T as ArrowPrimitiveType>::Native>) -> Self {
        NativeAdapter { native: value }
    }
}

impl<T: ArrowPrimitiveType> From<&Option<<T as ArrowPrimitiveType>::Native>>
    for NativeAdapter<T>
{
    fn from(value: &Option<<T as ArrowPrimitiveType>::Native>) -> Self {
        NativeAdapter { native: *value }
    }
}

impl<T: ArrowPrimitiveType, Ptr: Into<NativeAdapter<T>>> FromIterator<Ptr>
    for PrimitiveArray<T>
{
    fn from_iter<I: IntoIterator<Item = Ptr>>(iter: I) -> Self {
        let iter = iter.into_iter();
        let (lower, _) = iter.size_hint();

        let mut null_builder = BooleanBufferBuilder::new(lower);

        let buffer: Buffer = iter
            .map(|item| {
                if let Some(a) = item.into().native {
                    null_builder.append(true);
                    a
                } else {
                    null_builder.append(false);
                    // this ensures that null items on the buffer are not arbitrary.
                    // This is important because fallible operations can use null values (e.g. a vectorized "add")
                    // which may panic (e.g. overflow if the number on the slots happen to be very large).
                    T::Native::default()
                }
            })
            .collect();

        let len = null_builder.len();

        let data = unsafe {
            ArrayData::new_unchecked(
                T::DATA_TYPE,
                len,
                None,
                Some(null_builder.into()),
                0,
                vec![buffer],
                vec![],
            )
        };
        PrimitiveArray::from(data)
    }
}

impl<T: ArrowPrimitiveType> PrimitiveArray<T> {
    /// Creates a [`PrimitiveArray`] from an iterator of trusted length.
    /// # Safety
    /// The iterator must be [`TrustedLen`](https://doc.rust-lang.org/std/iter/trait.TrustedLen.html).
    /// I.e. that `size_hint().1` correctly reports its length.
    #[inline]
    pub unsafe fn from_trusted_len_iter<I, P>(iter: I) -> Self
    where
        P: std::borrow::Borrow<Option<<T as ArrowPrimitiveType>::Native>>,
        I: IntoIterator<Item = P>,
    {
        let iterator = iter.into_iter();
        let (_, upper) = iterator.size_hint();
        let len = upper.expect("trusted_len_unzip requires an upper limit");

        let (null, buffer) = trusted_len_unzip(iterator);

        let data = ArrayData::new_unchecked(
            T::DATA_TYPE,
            len,
            None,
            Some(null),
            0,
            vec![buffer],
            vec![],
        );
        PrimitiveArray::from(data)
    }
}

// TODO: the macro is needed here because we'd get "conflicting implementations" error
// otherwise with both `From<Vec<T::Native>>` and `From<Vec<Option<T::Native>>>`.
// We should revisit this in future.
macro_rules! def_numeric_from_vec {
    ( $ty:ident ) => {
        impl From<Vec<<$ty as ArrowPrimitiveType>::Native>> for PrimitiveArray<$ty> {
            fn from(data: Vec<<$ty as ArrowPrimitiveType>::Native>) -> Self {
                let array_data = ArrayData::builder($ty::DATA_TYPE)
                    .len(data.len())
                    .add_buffer(Buffer::from_slice_ref(&data));
                let array_data = unsafe { array_data.build_unchecked() };
                PrimitiveArray::from(array_data)
            }
        }

        // Constructs a primitive array from a vector. Should only be used for testing.
        impl From<Vec<Option<<$ty as ArrowPrimitiveType>::Native>>>
            for PrimitiveArray<$ty>
        {
            fn from(data: Vec<Option<<$ty as ArrowPrimitiveType>::Native>>) -> Self {
                PrimitiveArray::from_iter(data.iter())
            }
        }
    };
}

def_numeric_from_vec!(Int8Type);
def_numeric_from_vec!(Int16Type);
def_numeric_from_vec!(Int32Type);
def_numeric_from_vec!(Int64Type);
def_numeric_from_vec!(UInt8Type);
def_numeric_from_vec!(UInt16Type);
def_numeric_from_vec!(UInt32Type);
def_numeric_from_vec!(UInt64Type);
def_numeric_from_vec!(Float32Type);
def_numeric_from_vec!(Float64Type);
def_numeric_from_vec!(Decimal128Type);
def_numeric_from_vec!(Decimal256Type);

def_numeric_from_vec!(Date32Type);
def_numeric_from_vec!(Date64Type);
def_numeric_from_vec!(Time32SecondType);
def_numeric_from_vec!(Time32MillisecondType);
def_numeric_from_vec!(Time64MicrosecondType);
def_numeric_from_vec!(Time64NanosecondType);
def_numeric_from_vec!(IntervalYearMonthType);
def_numeric_from_vec!(IntervalDayTimeType);
def_numeric_from_vec!(IntervalMonthDayNanoType);
def_numeric_from_vec!(DurationSecondType);
def_numeric_from_vec!(DurationMillisecondType);
def_numeric_from_vec!(DurationMicrosecondType);
def_numeric_from_vec!(DurationNanosecondType);
def_numeric_from_vec!(TimestampSecondType);
def_numeric_from_vec!(TimestampMillisecondType);
def_numeric_from_vec!(TimestampMicrosecondType);
def_numeric_from_vec!(TimestampNanosecondType);

impl<T: ArrowTimestampType> PrimitiveArray<T> {
    /// Construct a timestamp array from a vec of i64 values and an optional timezone
    #[deprecated(note = "Use with_timezone_opt instead")]
    pub fn from_vec(data: Vec<i64>, timezone: Option<String>) -> Self
    where
        Self: From<Vec<i64>>,
    {
        Self::from(data).with_timezone_opt(timezone)
    }

    /// Construct a timestamp array from a vec of `Option<i64>` values and an optional timezone
    #[deprecated(note = "Use with_timezone_opt instead")]
    pub fn from_opt_vec(data: Vec<Option<i64>>, timezone: Option<String>) -> Self
    where
        Self: From<Vec<Option<i64>>>,
    {
        Self::from(data).with_timezone_opt(timezone)
    }

    /// Returns the timezone of this array if any
    pub fn timezone(&self) -> Option<&str> {
        match self.data_type() {
            DataType::Timestamp(_, tz) => tz.as_deref(),
            _ => unreachable!(),
        }
    }

    /// Construct a timestamp array with new timezone
    pub fn with_timezone(&self, timezone: impl Into<String>) -> Self {
        self.with_timezone_opt(Some(timezone.into()))
    }

    /// Construct a timestamp array with UTC
    pub fn with_timezone_utc(&self) -> Self {
        self.with_timezone("+00:00")
    }

    /// Construct a timestamp array with an optional timezone
    pub fn with_timezone_opt(&self, timezone: Option<String>) -> Self {
        let array_data = unsafe {
            self.data
                .clone()
                .into_builder()
                .data_type(DataType::Timestamp(T::UNIT, timezone))
                .build_unchecked()
        };
        PrimitiveArray::from(array_data)
    }
}

/// Constructs a `PrimitiveArray` from an array data reference.
impl<T: ArrowPrimitiveType> From<ArrayData> for PrimitiveArray<T> {
    fn from(data: ArrayData) -> Self {
        assert!(
            Self::is_compatible(data.data_type()),
            "PrimitiveArray expected ArrayData with type {} got {}",
            T::DATA_TYPE,
            data.data_type()
        );
        assert_eq!(
            data.buffers().len(),
            1,
            "PrimitiveArray data should contain a single buffer only (values buffer)"
        );

        let raw_values =
            ScalarBuffer::new(data.buffers()[0].clone(), data.offset(), data.len());
        Self { data, raw_values }
    }
}

impl<T: DecimalType + ArrowPrimitiveType> PrimitiveArray<T> {
    /// Returns a Decimal array with the same data as self, with the
    /// specified precision and scale.
    ///
    /// Returns an Error if:
    /// - `precision` is zero
    /// - `precision` is larger than `T:MAX_PRECISION`
    /// - `scale` is larger than `T::MAX_SCALE`
    /// - `scale` is > `precision`
    pub fn with_precision_and_scale(
        self,
        precision: u8,
        scale: i8,
    ) -> Result<Self, ArrowError>
    where
        Self: Sized,
    {
        // validate precision and scale
        self.validate_precision_scale(precision, scale)?;

        // safety: self.data is valid DataType::Decimal as checked above
        let new_data_type = T::TYPE_CONSTRUCTOR(precision, scale);
        let data = self.data.into_builder().data_type(new_data_type);

        // SAFETY
        // Validated data above
        Ok(unsafe { data.build_unchecked().into() })
    }

    // validate that the new precision and scale are valid or not
    fn validate_precision_scale(
        &self,
        precision: u8,
        scale: i8,
    ) -> Result<(), ArrowError> {
        if precision == 0 {
            return Err(ArrowError::InvalidArgumentError(format!(
                "precision cannot be 0, has to be between [1, {}]",
                T::MAX_PRECISION
            )));
        }
        if precision > T::MAX_PRECISION {
            return Err(ArrowError::InvalidArgumentError(format!(
                "precision {} is greater than max {}",
                precision,
                T::MAX_PRECISION
            )));
        }
        if scale > T::MAX_SCALE {
            return Err(ArrowError::InvalidArgumentError(format!(
                "scale {} is greater than max {}",
                scale,
                T::MAX_SCALE
            )));
        }
        if scale > 0 && scale as u8 > precision {
            return Err(ArrowError::InvalidArgumentError(format!(
                "scale {scale} is greater than precision {precision}"
            )));
        }

        Ok(())
    }

    /// Validates values in this array can be properly interpreted
    /// with the specified precision.
    pub fn validate_decimal_precision(&self, precision: u8) -> Result<(), ArrowError> {
        (0..self.len()).try_for_each(|idx| {
            if self.is_valid(idx) {
                let decimal = unsafe { self.value_unchecked(idx) };
                T::validate_decimal_precision(decimal, precision)
            } else {
                Ok(())
            }
        })
    }

    /// Validates the Decimal Array, if the value of slot is overflow for the specified precision, and
    /// will be casted to Null
    pub fn null_if_overflow_precision(&self, precision: u8) -> Self {
        self.unary_opt::<_, T>(|v| {
            (T::validate_decimal_precision(v, precision).is_ok()).then_some(v)
        })
    }

    /// Returns [`Self::value`] formatted as a string
    pub fn value_as_string(&self, row: usize) -> String {
        T::format_decimal(self.value(row), self.precision(), self.scale())
    }

    /// Returns the decimal precision of this array
    pub fn precision(&self) -> u8 {
        match T::BYTE_LENGTH {
            16 => {
                if let DataType::Decimal128(p, _) = self.data().data_type() {
                    *p
                } else {
                    unreachable!(
                        "Decimal128Array datatype is not DataType::Decimal128 but {}",
                        self.data_type()
                    )
                }
            }
            32 => {
                if let DataType::Decimal256(p, _) = self.data().data_type() {
                    *p
                } else {
                    unreachable!(
                        "Decimal256Array datatype is not DataType::Decimal256 but {}",
                        self.data_type()
                    )
                }
            }
            other => unreachable!("Unsupported byte length for decimal array {}", other),
        }
    }

    /// Returns the decimal scale of this array
    pub fn scale(&self) -> i8 {
        match T::BYTE_LENGTH {
            16 => {
                if let DataType::Decimal128(_, s) = self.data().data_type() {
                    *s
                } else {
                    unreachable!(
                        "Decimal128Array datatype is not DataType::Decimal128 but {}",
                        self.data_type()
                    )
                }
            }
            32 => {
                if let DataType::Decimal256(_, s) = self.data().data_type() {
                    *s
                } else {
                    unreachable!(
                        "Decimal256Array datatype is not DataType::Decimal256 but {}",
                        self.data_type()
                    )
                }
            }
            other => unreachable!("Unsupported byte length for decimal array {}", other),
        }
    }
}

#[cfg(test)]
mod tests {
    use super::*;
    use crate::builder::{Decimal128Builder, Decimal256Builder};
    use crate::cast::downcast_array;
    use crate::{ArrayRef, BooleanArray};
    use std::sync::Arc;

    #[test]
    fn test_primitive_array_from_vec() {
        let buf = Buffer::from_slice_ref([0, 1, 2, 3, 4]);
        let arr = Int32Array::from(vec![0, 1, 2, 3, 4]);
        assert_eq!(buf, *arr.data.buffers()[0]);
        assert_eq!(5, arr.len());
        assert_eq!(0, arr.offset());
        assert_eq!(0, arr.null_count());
        for i in 0..5 {
            assert!(!arr.is_null(i));
            assert!(arr.is_valid(i));
            assert_eq!(i as i32, arr.value(i));
        }
    }

    #[test]
    fn test_primitive_array_from_vec_option() {
        // Test building a primitive array with null values
        let arr = Int32Array::from(vec![Some(0), None, Some(2), None, Some(4)]);
        assert_eq!(5, arr.len());
        assert_eq!(0, arr.offset());
        assert_eq!(2, arr.null_count());
        for i in 0..5 {
            if i % 2 == 0 {
                assert!(!arr.is_null(i));
                assert!(arr.is_valid(i));
                assert_eq!(i as i32, arr.value(i));
            } else {
                assert!(arr.is_null(i));
                assert!(!arr.is_valid(i));
            }
        }
    }

    #[test]
    fn test_date64_array_from_vec_option() {
        // Test building a primitive array with null values
        // we use Int32 and Int64 as a backing array, so all Int32 and Int64 conventions
        // work
        let arr: PrimitiveArray<Date64Type> =
            vec![Some(1550902545147), None, Some(1550902545147)].into();
        assert_eq!(3, arr.len());
        assert_eq!(0, arr.offset());
        assert_eq!(1, arr.null_count());
        for i in 0..3 {
            if i % 2 == 0 {
                assert!(!arr.is_null(i));
                assert!(arr.is_valid(i));
                assert_eq!(1550902545147, arr.value(i));
                // roundtrip to and from datetime
                assert_eq!(
                    1550902545147,
                    arr.value_as_datetime(i).unwrap().timestamp_millis()
                );
            } else {
                assert!(arr.is_null(i));
                assert!(!arr.is_valid(i));
            }
        }
    }

    #[test]
    fn test_time32_millisecond_array_from_vec() {
        // 1:        00:00:00.001
        // 37800005: 10:30:00.005
        // 86399210: 23:59:59.210
        let arr: PrimitiveArray<Time32MillisecondType> =
            vec![1, 37_800_005, 86_399_210].into();
        assert_eq!(3, arr.len());
        assert_eq!(0, arr.offset());
        assert_eq!(0, arr.null_count());
        let formatted = vec!["00:00:00.001", "10:30:00.005", "23:59:59.210"];
        for (i, formatted) in formatted.iter().enumerate().take(3) {
            // check that we can't create dates or datetimes from time instances
            assert_eq!(None, arr.value_as_datetime(i));
            assert_eq!(None, arr.value_as_date(i));
            let time = arr.value_as_time(i).unwrap();
            assert_eq!(*formatted, time.format("%H:%M:%S%.3f").to_string());
        }
    }

    #[test]
    fn test_time64_nanosecond_array_from_vec() {
        // Test building a primitive array with null values
        // we use Int32 and Int64 as a backing array, so all Int32 and Int64 conventions
        // work

        // 1e6:        00:00:00.001
        // 37800005e6: 10:30:00.005
        // 86399210e6: 23:59:59.210
        let arr: PrimitiveArray<Time64NanosecondType> =
            vec![1_000_000, 37_800_005_000_000, 86_399_210_000_000].into();
        assert_eq!(3, arr.len());
        assert_eq!(0, arr.offset());
        assert_eq!(0, arr.null_count());
        let formatted = vec!["00:00:00.001", "10:30:00.005", "23:59:59.210"];
        for (i, item) in formatted.iter().enumerate().take(3) {
            // check that we can't create dates or datetimes from time instances
            assert_eq!(None, arr.value_as_datetime(i));
            assert_eq!(None, arr.value_as_date(i));
            let time = arr.value_as_time(i).unwrap();
            assert_eq!(*item, time.format("%H:%M:%S%.3f").to_string());
        }
    }

    #[test]
    fn test_interval_array_from_vec() {
        // intervals are currently not treated specially, but are Int32 and Int64 arrays
        let arr = IntervalYearMonthArray::from(vec![Some(1), None, Some(-5)]);
        assert_eq!(3, arr.len());
        assert_eq!(0, arr.offset());
        assert_eq!(1, arr.null_count());
        assert_eq!(1, arr.value(0));
        assert_eq!(1, arr.values()[0]);
        assert!(arr.is_null(1));
        assert_eq!(-5, arr.value(2));
        assert_eq!(-5, arr.values()[2]);

        // a day_time interval contains days and milliseconds, but we do not yet have accessors for the values
        let arr = IntervalDayTimeArray::from(vec![Some(1), None, Some(-5)]);
        assert_eq!(3, arr.len());
        assert_eq!(0, arr.offset());
        assert_eq!(1, arr.null_count());
        assert_eq!(1, arr.value(0));
        assert_eq!(1, arr.values()[0]);
        assert!(arr.is_null(1));
        assert_eq!(-5, arr.value(2));
        assert_eq!(-5, arr.values()[2]);

        // a month_day_nano interval contains months, days and nanoseconds,
        // but we do not yet have accessors for the values.
        // TODO: implement month, day, and nanos access method for month_day_nano.
        let arr = IntervalMonthDayNanoArray::from(vec![
            Some(100000000000000000000),
            None,
            Some(-500000000000000000000),
        ]);
        assert_eq!(3, arr.len());
        assert_eq!(0, arr.offset());
        assert_eq!(1, arr.null_count());
        assert_eq!(100000000000000000000, arr.value(0));
        assert_eq!(100000000000000000000, arr.values()[0]);
        assert!(arr.is_null(1));
        assert_eq!(-500000000000000000000, arr.value(2));
        assert_eq!(-500000000000000000000, arr.values()[2]);
    }

    #[test]
    fn test_duration_array_from_vec() {
        let arr = DurationSecondArray::from(vec![Some(1), None, Some(-5)]);
        assert_eq!(3, arr.len());
        assert_eq!(0, arr.offset());
        assert_eq!(1, arr.null_count());
        assert_eq!(1, arr.value(0));
        assert_eq!(1, arr.values()[0]);
        assert!(arr.is_null(1));
        assert_eq!(-5, arr.value(2));
        assert_eq!(-5, arr.values()[2]);

        let arr = DurationMillisecondArray::from(vec![Some(1), None, Some(-5)]);
        assert_eq!(3, arr.len());
        assert_eq!(0, arr.offset());
        assert_eq!(1, arr.null_count());
        assert_eq!(1, arr.value(0));
        assert_eq!(1, arr.values()[0]);
        assert!(arr.is_null(1));
        assert_eq!(-5, arr.value(2));
        assert_eq!(-5, arr.values()[2]);

        let arr = DurationMicrosecondArray::from(vec![Some(1), None, Some(-5)]);
        assert_eq!(3, arr.len());
        assert_eq!(0, arr.offset());
        assert_eq!(1, arr.null_count());
        assert_eq!(1, arr.value(0));
        assert_eq!(1, arr.values()[0]);
        assert!(arr.is_null(1));
        assert_eq!(-5, arr.value(2));
        assert_eq!(-5, arr.values()[2]);

        let arr = DurationNanosecondArray::from(vec![Some(1), None, Some(-5)]);
        assert_eq!(3, arr.len());
        assert_eq!(0, arr.offset());
        assert_eq!(1, arr.null_count());
        assert_eq!(1, arr.value(0));
        assert_eq!(1, arr.values()[0]);
        assert!(arr.is_null(1));
        assert_eq!(-5, arr.value(2));
        assert_eq!(-5, arr.values()[2]);
    }

    #[test]
    fn test_timestamp_array_from_vec() {
        let arr = TimestampSecondArray::from(vec![1, -5]);
        assert_eq!(2, arr.len());
        assert_eq!(0, arr.offset());
        assert_eq!(0, arr.null_count());
        assert_eq!(1, arr.value(0));
        assert_eq!(-5, arr.value(1));
        assert_eq!(&[1, -5], arr.values());

        let arr = TimestampMillisecondArray::from(vec![1, -5]);
        assert_eq!(2, arr.len());
        assert_eq!(0, arr.offset());
        assert_eq!(0, arr.null_count());
        assert_eq!(1, arr.value(0));
        assert_eq!(-5, arr.value(1));
        assert_eq!(&[1, -5], arr.values());

        let arr = TimestampMicrosecondArray::from(vec![1, -5]);
        assert_eq!(2, arr.len());
        assert_eq!(0, arr.offset());
        assert_eq!(0, arr.null_count());
        assert_eq!(1, arr.value(0));
        assert_eq!(-5, arr.value(1));
        assert_eq!(&[1, -5], arr.values());

        let arr = TimestampNanosecondArray::from(vec![1, -5]);
        assert_eq!(2, arr.len());
        assert_eq!(0, arr.offset());
        assert_eq!(0, arr.null_count());
        assert_eq!(1, arr.value(0));
        assert_eq!(-5, arr.value(1));
        assert_eq!(&[1, -5], arr.values());
    }

    #[test]
    fn test_primitive_array_slice() {
        let arr = Int32Array::from(vec![
            Some(0),
            None,
            Some(2),
            None,
            Some(4),
            Some(5),
            Some(6),
            None,
            None,
        ]);
        assert_eq!(9, arr.len());
        assert_eq!(0, arr.offset());
        assert_eq!(4, arr.null_count());

        let arr2 = arr.slice(2, 5);
        assert_eq!(5, arr2.len());
        assert_eq!(2, arr2.offset());
        assert_eq!(1, arr2.null_count());

        for i in 0..arr2.len() {
            assert_eq!(i == 1, arr2.is_null(i));
            assert_eq!(i != 1, arr2.is_valid(i));
        }
        let int_arr2 = arr2.as_any().downcast_ref::<Int32Array>().unwrap();
        assert_eq!(2, int_arr2.values()[0]);
        assert_eq!(&[4, 5, 6], &int_arr2.values()[2..5]);

        let arr3 = arr2.slice(2, 3);
        assert_eq!(3, arr3.len());
        assert_eq!(4, arr3.offset());
        assert_eq!(0, arr3.null_count());

        let int_arr3 = arr3.as_any().downcast_ref::<Int32Array>().unwrap();
        assert_eq!(&[4, 5, 6], int_arr3.values());
        assert_eq!(4, int_arr3.value(0));
        assert_eq!(5, int_arr3.value(1));
        assert_eq!(6, int_arr3.value(2));
    }

    #[test]
    fn test_boolean_array_slice() {
        let arr = BooleanArray::from(vec![
            Some(true),
            None,
            Some(false),
            None,
            Some(true),
            Some(false),
            Some(true),
            Some(false),
            None,
            Some(true),
        ]);

        assert_eq!(10, arr.len());
        assert_eq!(0, arr.offset());
        assert_eq!(3, arr.null_count());

        let arr2 = arr.slice(3, 5);
        assert_eq!(5, arr2.len());
        assert_eq!(3, arr2.offset());
        assert_eq!(1, arr2.null_count());

        let bool_arr = arr2.as_any().downcast_ref::<BooleanArray>().unwrap();

        assert!(!bool_arr.is_valid(0));

        assert!(bool_arr.is_valid(1));
        assert!(bool_arr.value(1));

        assert!(bool_arr.is_valid(2));
        assert!(!bool_arr.value(2));

        assert!(bool_arr.is_valid(3));
        assert!(bool_arr.value(3));

        assert!(bool_arr.is_valid(4));
        assert!(!bool_arr.value(4));
    }

    #[test]
    fn test_int32_fmt_debug() {
        let arr = Int32Array::from(vec![0, 1, 2, 3, 4]);
        assert_eq!(
            "PrimitiveArray<Int32>\n[\n  0,\n  1,\n  2,\n  3,\n  4,\n]",
            format!("{arr:?}")
        );
    }

    #[test]
    fn test_fmt_debug_up_to_20_elements() {
        (1..=20).for_each(|i| {
            let values = (0..i).collect::<Vec<i16>>();
            let array_expected = format!(
                "PrimitiveArray<Int16>\n[\n{}\n]",
                values
                    .iter()
                    .map(|v| { format!("  {v},") })
                    .collect::<Vec<String>>()
                    .join("\n")
            );
            let array = Int16Array::from(values);

            assert_eq!(array_expected, format!("{array:?}"));
        })
    }

    #[test]
    fn test_int32_with_null_fmt_debug() {
        let mut builder = Int32Array::builder(3);
        builder.append_slice(&[0, 1]);
        builder.append_null();
        builder.append_slice(&[3, 4]);
        let arr = builder.finish();
        assert_eq!(
            "PrimitiveArray<Int32>\n[\n  0,\n  1,\n  null,\n  3,\n  4,\n]",
            format!("{arr:?}")
        );
    }

    #[test]
    fn test_timestamp_fmt_debug() {
        let arr: PrimitiveArray<TimestampMillisecondType> =
            TimestampMillisecondArray::from(vec![
                1546214400000,
                1546214400000,
                -1546214400000,
            ]);
        assert_eq!(
            "PrimitiveArray<Timestamp(Millisecond, None)>\n[\n  2018-12-31T00:00:00,\n  2018-12-31T00:00:00,\n  1921-01-02T00:00:00,\n]",
            format!("{arr:?}")
        );
    }

    #[test]
    fn test_timestamp_utc_fmt_debug() {
        let arr: PrimitiveArray<TimestampMillisecondType> =
            TimestampMillisecondArray::from(vec![
                1546214400000,
                1546214400000,
                -1546214400000,
            ])
            .with_timezone_utc();
        assert_eq!(
            "PrimitiveArray<Timestamp(Millisecond, Some(\"+00:00\"))>\n[\n  2018-12-31T00:00:00+00:00,\n  2018-12-31T00:00:00+00:00,\n  1921-01-02T00:00:00+00:00,\n]",
            format!("{arr:?}")
        );
    }

    #[test]
    #[cfg(feature = "chrono-tz")]
    fn test_timestamp_with_named_tz_fmt_debug() {
        let arr: PrimitiveArray<TimestampMillisecondType> =
            TimestampMillisecondArray::from(vec![
                1546214400000,
                1546214400000,
                -1546214400000,
            ])
            .with_timezone("Asia/Taipei".to_string());
        assert_eq!(
            "PrimitiveArray<Timestamp(Millisecond, Some(\"Asia/Taipei\"))>\n[\n  2018-12-31T08:00:00+08:00,\n  2018-12-31T08:00:00+08:00,\n  1921-01-02T08:00:00+08:00,\n]",
            format!("{:?}", arr)
        );
    }

    #[test]
    #[cfg(not(feature = "chrono-tz"))]
    fn test_timestamp_with_named_tz_fmt_debug() {
        let arr: PrimitiveArray<TimestampMillisecondType> =
            TimestampMillisecondArray::from(vec![
                1546214400000,
                1546214400000,
                -1546214400000,
            ])
            .with_timezone("Asia/Taipei".to_string());

        println!("{arr:?}");

        assert_eq!(
            "PrimitiveArray<Timestamp(Millisecond, Some(\"Asia/Taipei\"))>\n[\n  2018-12-31T00:00:00 (Unknown Time Zone 'Asia/Taipei'),\n  2018-12-31T00:00:00 (Unknown Time Zone 'Asia/Taipei'),\n  1921-01-02T00:00:00 (Unknown Time Zone 'Asia/Taipei'),\n]",
            format!("{arr:?}")
        );
    }

    #[test]
    fn test_timestamp_with_fixed_offset_tz_fmt_debug() {
        let arr: PrimitiveArray<TimestampMillisecondType> =
            TimestampMillisecondArray::from(vec![
                1546214400000,
                1546214400000,
                -1546214400000,
            ])
            .with_timezone("+08:00".to_string());
        assert_eq!(
            "PrimitiveArray<Timestamp(Millisecond, Some(\"+08:00\"))>\n[\n  2018-12-31T08:00:00+08:00,\n  2018-12-31T08:00:00+08:00,\n  1921-01-02T08:00:00+08:00,\n]",
            format!("{arr:?}")
        );
    }

    #[test]
    fn test_timestamp_with_incorrect_tz_fmt_debug() {
        let arr: PrimitiveArray<TimestampMillisecondType> =
            TimestampMillisecondArray::from(vec![
                1546214400000,
                1546214400000,
                -1546214400000,
            ])
            .with_timezone("xxx".to_string());
        assert_eq!(
            "PrimitiveArray<Timestamp(Millisecond, Some(\"xxx\"))>\n[\n  2018-12-31T00:00:00 (Unknown Time Zone 'xxx'),\n  2018-12-31T00:00:00 (Unknown Time Zone 'xxx'),\n  1921-01-02T00:00:00 (Unknown Time Zone 'xxx'),\n]",
            format!("{arr:?}")
        );
    }

    #[test]
    #[cfg(feature = "chrono-tz")]
    fn test_timestamp_with_tz_with_daylight_saving_fmt_debug() {
        let arr: PrimitiveArray<TimestampMillisecondType> =
            TimestampMillisecondArray::from(vec![
                1647161999000,
                1647162000000,
                1667717999000,
                1667718000000,
            ])
            .with_timezone("America/Denver".to_string());
        assert_eq!(
            "PrimitiveArray<Timestamp(Millisecond, Some(\"America/Denver\"))>\n[\n  2022-03-13T01:59:59-07:00,\n  2022-03-13T03:00:00-06:00,\n  2022-11-06T00:59:59-06:00,\n  2022-11-06T01:00:00-06:00,\n]",
            format!("{:?}", arr)
        );
    }

    #[test]
    fn test_date32_fmt_debug() {
        let arr: PrimitiveArray<Date32Type> = vec![12356, 13548, -365].into();
        assert_eq!(
            "PrimitiveArray<Date32>\n[\n  2003-10-31,\n  2007-02-04,\n  1969-01-01,\n]",
            format!("{arr:?}")
        );
    }

    #[test]
    fn test_time32second_fmt_debug() {
        let arr: PrimitiveArray<Time32SecondType> = vec![7201, 60054].into();
        assert_eq!(
            "PrimitiveArray<Time32(Second)>\n[\n  02:00:01,\n  16:40:54,\n]",
            format!("{arr:?}")
        );
    }

    #[test]
    fn test_time32second_invalid_neg() {
        // chrono::NaiveDatetime::from_timestamp_opt returns None while input is invalid
        let arr: PrimitiveArray<Time32SecondType> = vec![-7201, -60054].into();
        assert_eq!(
            "PrimitiveArray<Time32(Second)>\n[\n  null,\n  null,\n]",
            format!("{arr:?}")
        )
    }

    #[test]
    fn test_timestamp_micros_out_of_range() {
        // replicate the issue from https://github.com/apache/arrow-datafusion/issues/3832
        let arr: PrimitiveArray<TimestampMicrosecondType> =
            vec![9065525203050843594].into();
        assert_eq!(
            "PrimitiveArray<Timestamp(Microsecond, None)>\n[\n  null,\n]",
            format!("{arr:?}")
        )
    }

    #[test]
    fn test_primitive_array_builder() {
        // Test building a primitive array with ArrayData builder and offset
        let buf = Buffer::from_slice_ref([0i32, 1, 2, 3, 4, 5, 6]);
        let buf2 = buf.clone();
        let data = ArrayData::builder(DataType::Int32)
            .len(5)
            .offset(2)
            .add_buffer(buf)
            .build()
            .unwrap();
        let arr = Int32Array::from(data);
        assert_eq!(buf2, *arr.data.buffers()[0]);
        assert_eq!(5, arr.len());
        assert_eq!(0, arr.null_count());
        for i in 0..3 {
            assert_eq!((i + 2) as i32, arr.value(i));
        }
    }

    #[test]
    fn test_primitive_from_iter_values() {
        // Test building a primitive array with from_iter_values
        let arr: PrimitiveArray<Int32Type> = PrimitiveArray::from_iter_values(0..10);
        assert_eq!(10, arr.len());
        assert_eq!(0, arr.null_count());
        for i in 0..10i32 {
            assert_eq!(i, arr.value(i as usize));
        }
    }

    #[test]
    fn test_primitive_array_from_unbound_iter() {
        // iterator that doesn't declare (upper) size bound
        let value_iter = (0..)
            .scan(0usize, |pos, i| {
                if *pos < 10 {
                    *pos += 1;
                    Some(Some(i))
                } else {
                    // actually returns up to 10 values
                    None
                }
            })
            // limited using take()
            .take(100);

        let (_, upper_size_bound) = value_iter.size_hint();
        // the upper bound, defined by take above, is 100
        assert_eq!(upper_size_bound, Some(100));
        let primitive_array: PrimitiveArray<Int32Type> = value_iter.collect();
        // but the actual number of items in the array should be 10
        assert_eq!(primitive_array.len(), 10);
    }

    #[test]
    fn test_primitive_array_from_non_null_iter() {
        let iter = (0..10_i32).map(Some);
        let primitive_array = PrimitiveArray::<Int32Type>::from_iter(iter);
        assert_eq!(primitive_array.len(), 10);
        assert_eq!(primitive_array.null_count(), 0);
        assert!(primitive_array.data().nulls().is_none());
        assert_eq!(primitive_array.values(), &[0, 1, 2, 3, 4, 5, 6, 7, 8, 9])
    }

    #[test]
    #[should_panic(expected = "PrimitiveArray data should contain a single buffer only \
                               (values buffer)")]
    // Different error messages, so skip for now
    // https://github.com/apache/arrow-rs/issues/1545
    #[cfg(not(feature = "force_validate"))]
    fn test_primitive_array_invalid_buffer_len() {
        let buffer = Buffer::from_slice_ref([0i32, 1, 2, 3, 4]);
        let data = unsafe {
            ArrayData::builder(DataType::Int32)
                .add_buffer(buffer.clone())
                .add_buffer(buffer)
                .len(5)
                .build_unchecked()
        };

        drop(Int32Array::from(data));
    }

    #[test]
    fn test_access_array_concurrently() {
        let a = Int32Array::from(vec![5, 6, 7, 8, 9]);
        let ret = std::thread::spawn(move || a.value(3)).join();

        assert!(ret.is_ok());
        assert_eq!(8, ret.ok().unwrap());
    }

    #[test]
    fn test_primitive_array_creation() {
        let array1: Int8Array = [10_i8, 11, 12, 13, 14].into_iter().collect();
        let array2: Int8Array = [10_i8, 11, 12, 13, 14].into_iter().map(Some).collect();

        assert_eq!(array1, array2);
    }

    #[test]
    #[should_panic(
        expected = "Trying to access an element at index 4 from a PrimitiveArray of length 3"
    )]
    fn test_string_array_get_value_index_out_of_bound() {
        let array: Int8Array = [10_i8, 11, 12].into_iter().collect();

        array.value(4);
    }

    #[test]
    #[should_panic(
        expected = "PrimitiveArray expected ArrayData with type Int64 got Int32"
    )]
    fn test_from_array_data_validation() {
        let foo = PrimitiveArray::<Int32Type>::from_iter([1, 2, 3]);
        let _ = PrimitiveArray::<Int64Type>::from(foo.into_data());
    }

    #[test]
    fn test_decimal128() {
        let values: Vec<_> = vec![0, 1, -1, i128::MIN, i128::MAX];
        let array: PrimitiveArray<Decimal128Type> =
            PrimitiveArray::from_iter(values.iter().copied());
        assert_eq!(array.values(), &values);

        let array: PrimitiveArray<Decimal128Type> =
            PrimitiveArray::from_iter_values(values.iter().copied());
        assert_eq!(array.values(), &values);

        let array = PrimitiveArray::<Decimal128Type>::from(values.clone());
        assert_eq!(array.values(), &values);

        let array = PrimitiveArray::<Decimal128Type>::from(array.data().clone());
        assert_eq!(array.values(), &values);
    }

    #[test]
    fn test_decimal256() {
        let values: Vec<_> =
            vec![i256::ZERO, i256::ONE, i256::MINUS_ONE, i256::MIN, i256::MAX];

        let array: PrimitiveArray<Decimal256Type> =
            PrimitiveArray::from_iter(values.iter().copied());
        assert_eq!(array.values(), &values);

        let array: PrimitiveArray<Decimal256Type> =
            PrimitiveArray::from_iter_values(values.iter().copied());
        assert_eq!(array.values(), &values);

        let array = PrimitiveArray::<Decimal256Type>::from(values.clone());
        assert_eq!(array.values(), &values);

        let array = PrimitiveArray::<Decimal256Type>::from(array.data().clone());
        assert_eq!(array.values(), &values);
    }

    #[test]
    fn test_decimal_array() {
        // let val_8887: [u8; 16] = [192, 219, 180, 17, 2, 0, 0, 0, 0, 0, 0, 0, 0, 0, 0, 0];
        // let val_neg_8887: [u8; 16] = [64, 36, 75, 238, 255, 255, 255, 255, 255, 255, 255, 255, 255, 255, 255, 255];
        let values: [u8; 32] = [
            192, 219, 180, 17, 2, 0, 0, 0, 0, 0, 0, 0, 0, 0, 0, 0, 64, 36, 75, 238, 253,
            255, 255, 255, 255, 255, 255, 255, 255, 255, 255, 255,
        ];
        let array_data = ArrayData::builder(DataType::Decimal128(38, 6))
            .len(2)
            .add_buffer(Buffer::from(&values[..]))
            .build()
            .unwrap();
        let decimal_array = Decimal128Array::from(array_data);
        assert_eq!(8_887_000_000_i128, decimal_array.value(0));
        assert_eq!(-8_887_000_000_i128, decimal_array.value(1));
    }

    #[test]
    fn test_decimal_append_error_value() {
        let mut decimal_builder = Decimal128Builder::with_capacity(10);
        decimal_builder.append_value(123456);
        decimal_builder.append_value(12345);
        let result = decimal_builder.finish().with_precision_and_scale(5, 3);
        assert!(result.is_ok());
        let arr = result.unwrap();
        assert_eq!("12.345", arr.value_as_string(1));

        // Validate it explicitly
        let result = arr.validate_decimal_precision(5);
        let error = result.unwrap_err();
        assert_eq!(
            "Invalid argument error: 123456 is too large to store in a Decimal128 of precision 5. Max is 99999",
            error.to_string()
        );

        decimal_builder = Decimal128Builder::new();
        decimal_builder.append_value(100);
        decimal_builder.append_value(99);
        decimal_builder.append_value(-100);
        decimal_builder.append_value(-99);
        let result = decimal_builder.finish().with_precision_and_scale(2, 1);
        assert!(result.is_ok());
        let arr = result.unwrap();
        assert_eq!("9.9", arr.value_as_string(1));
        assert_eq!("-9.9", arr.value_as_string(3));

        // Validate it explicitly
        let result = arr.validate_decimal_precision(2);
        let error = result.unwrap_err();
        assert_eq!(
            "Invalid argument error: 100 is too large to store in a Decimal128 of precision 2. Max is 99",
            error.to_string()
        );
    }

    #[test]
    fn test_decimal_from_iter_values() {
        let array = Decimal128Array::from_iter_values(vec![-100, 0, 101].into_iter());
        assert_eq!(array.len(), 3);
        assert_eq!(array.data_type(), &DataType::Decimal128(38, 10));
        assert_eq!(-100_i128, array.value(0));
        assert!(!array.is_null(0));
        assert_eq!(0_i128, array.value(1));
        assert!(!array.is_null(1));
        assert_eq!(101_i128, array.value(2));
        assert!(!array.is_null(2));
    }

    #[test]
    fn test_decimal_from_iter() {
        let array: Decimal128Array =
            vec![Some(-100), None, Some(101)].into_iter().collect();
        assert_eq!(array.len(), 3);
        assert_eq!(array.data_type(), &DataType::Decimal128(38, 10));
        assert_eq!(-100_i128, array.value(0));
        assert!(!array.is_null(0));
        assert!(array.is_null(1));
        assert_eq!(101_i128, array.value(2));
        assert!(!array.is_null(2));
    }

    #[test]
    fn test_decimal_iter_sized() {
        let data = vec![Some(-100), None, Some(101)];
        let array: Decimal128Array = data.into_iter().collect();
        let mut iter = array.into_iter();

        // is exact sized
        assert_eq!(array.len(), 3);

        // size_hint is reported correctly
        assert_eq!(iter.size_hint(), (3, Some(3)));
        iter.next().unwrap();
        assert_eq!(iter.size_hint(), (2, Some(2)));
        iter.next().unwrap();
        iter.next().unwrap();
        assert_eq!(iter.size_hint(), (0, Some(0)));
        assert!(iter.next().is_none());
        assert_eq!(iter.size_hint(), (0, Some(0)));
    }

    #[test]
    fn test_decimal_array_value_as_string() {
        let arr = [123450, -123450, 100, -100, 10, -10, 0]
            .into_iter()
            .map(Some)
            .collect::<Decimal128Array>()
            .with_precision_and_scale(6, 3)
            .unwrap();

        assert_eq!("123.450", arr.value_as_string(0));
        assert_eq!("-123.450", arr.value_as_string(1));
        assert_eq!("0.100", arr.value_as_string(2));
        assert_eq!("-0.100", arr.value_as_string(3));
        assert_eq!("0.010", arr.value_as_string(4));
        assert_eq!("-0.010", arr.value_as_string(5));
        assert_eq!("0.000", arr.value_as_string(6));
    }

    #[test]
    fn test_decimal_array_with_precision_and_scale() {
        let arr = Decimal128Array::from_iter_values([12345, 456, 7890, -123223423432432])
            .with_precision_and_scale(20, 2)
            .unwrap();

        assert_eq!(arr.data_type(), &DataType::Decimal128(20, 2));
        assert_eq!(arr.precision(), 20);
        assert_eq!(arr.scale(), 2);

        let actual: Vec<_> = (0..arr.len()).map(|i| arr.value_as_string(i)).collect();
        let expected = vec!["123.45", "4.56", "78.90", "-1232234234324.32"];

        assert_eq!(actual, expected);
    }

    #[test]
    #[should_panic(
        expected = "-123223423432432 is too small to store in a Decimal128 of precision 5. Min is -99999"
    )]
    fn test_decimal_array_with_precision_and_scale_out_of_range() {
        let arr = Decimal128Array::from_iter_values([12345, 456, 7890, -123223423432432])
            // precision is too small to hold value
            .with_precision_and_scale(5, 2)
            .unwrap();
        arr.validate_decimal_precision(5).unwrap();
    }

    #[test]
    #[should_panic(expected = "precision cannot be 0, has to be between [1, 38]")]
    fn test_decimal_array_with_precision_zero() {
        Decimal128Array::from_iter_values([12345, 456])
            .with_precision_and_scale(0, 2)
            .unwrap();
    }

    #[test]
    #[should_panic(expected = "precision 40 is greater than max 38")]
    fn test_decimal_array_with_precision_and_scale_invalid_precision() {
        Decimal128Array::from_iter_values([12345, 456])
            .with_precision_and_scale(40, 2)
            .unwrap();
    }

    #[test]
    #[should_panic(expected = "scale 40 is greater than max 38")]
    fn test_decimal_array_with_precision_and_scale_invalid_scale() {
        Decimal128Array::from_iter_values([12345, 456])
            .with_precision_and_scale(20, 40)
            .unwrap();
    }

    #[test]
    #[should_panic(expected = "scale 10 is greater than precision 4")]
    fn test_decimal_array_with_precision_and_scale_invalid_precision_and_scale() {
        Decimal128Array::from_iter_values([12345, 456])
            .with_precision_and_scale(4, 10)
            .unwrap();
    }

    #[test]
    fn test_decimal_array_set_null_if_overflow_with_precision() {
        let array =
            Decimal128Array::from(vec![Some(123456), Some(123), None, Some(123456)]);
        let result = array.null_if_overflow_precision(5);
        let expected = Decimal128Array::from(vec![None, Some(123), None, None]);
        assert_eq!(result, expected);
    }

    #[test]
    fn test_decimal256_iter() {
        let mut builder = Decimal256Builder::with_capacity(30);
        let decimal1 = i256::from_i128(12345);
        builder.append_value(decimal1);

        builder.append_null();

        let decimal2 = i256::from_i128(56789);
        builder.append_value(decimal2);

        let array: Decimal256Array =
            builder.finish().with_precision_and_scale(76, 6).unwrap();

        let collected: Vec<_> = array.iter().collect();
        assert_eq!(vec![Some(decimal1), None, Some(decimal2)], collected);
    }

    #[test]
    fn test_from_iter_decimal256array() {
        let value1 = i256::from_i128(12345);
        let value2 = i256::from_i128(56789);

        let mut array: Decimal256Array =
            vec![Some(value1), None, Some(value2)].into_iter().collect();
        array = array.with_precision_and_scale(76, 10).unwrap();
        assert_eq!(array.len(), 3);
        assert_eq!(array.data_type(), &DataType::Decimal256(76, 10));
        assert_eq!(value1, array.value(0));
        assert!(!array.is_null(0));
        assert!(array.is_null(1));
        assert_eq!(value2, array.value(2));
        assert!(!array.is_null(2));
    }

    #[test]
    fn test_from_iter_decimal128array() {
        let mut array: Decimal128Array =
            vec![Some(-100), None, Some(101)].into_iter().collect();
        array = array.with_precision_and_scale(38, 10).unwrap();
        assert_eq!(array.len(), 3);
        assert_eq!(array.data_type(), &DataType::Decimal128(38, 10));
        assert_eq!(-100_i128, array.value(0));
        assert!(!array.is_null(0));
        assert!(array.is_null(1));
        assert_eq!(101_i128, array.value(2));
        assert!(!array.is_null(2));
    }

    #[test]
    fn test_unary_opt() {
        let array = Int32Array::from(vec![1, 2, 3, 4, 5, 6, 7]);
        let r = array.unary_opt::<_, Int32Type>(|x| (x % 2 != 0).then_some(x));

        let expected =
            Int32Array::from(vec![Some(1), None, Some(3), None, Some(5), None, Some(7)]);
        assert_eq!(r, expected);

        let r = expected.unary_opt::<_, Int32Type>(|x| (x % 3 != 0).then_some(x));
        let expected =
            Int32Array::from(vec![Some(1), None, None, None, Some(5), None, Some(7)]);
        assert_eq!(r, expected);
    }

    #[test]
    #[should_panic(
        expected = "Trying to access an element at index 4 from a PrimitiveArray of length 3"
    )]
    fn test_fixed_size_binary_array_get_value_index_out_of_bound() {
        let array = Decimal128Array::from_iter_values(vec![-100, 0, 101].into_iter());

        array.value(4);
    }

    #[test]
    fn test_into_builder() {
        let array: Int32Array = vec![1, 2, 3].into_iter().map(Some).collect();

        let boxed: ArrayRef = Arc::new(array);
        let col: Int32Array = downcast_array(&boxed);
        drop(boxed);

        let mut builder = col.into_builder().unwrap();

        let slice = builder.values_slice_mut();
        assert_eq!(slice, &[1, 2, 3]);

        slice[0] = 4;
        slice[1] = 2;
        slice[2] = 1;

        let expected: Int32Array = vec![Some(4), Some(2), Some(1)].into_iter().collect();

        let new_array = builder.finish();
        assert_eq!(expected, new_array);
    }

    #[test]
    fn test_into_builder_cloned_array() {
        let array: Int32Array = vec![1, 2, 3].into_iter().map(Some).collect();

        let boxed: ArrayRef = Arc::new(array);

        let col: Int32Array = PrimitiveArray::<Int32Type>::from(boxed.data().clone());
        let err = col.into_builder();

        match err {
            Ok(_) => panic!("Should not get builder from cloned array"),
            Err(returned) => {
                let expected: Int32Array = vec![1, 2, 3].into_iter().map(Some).collect();
                assert_eq!(expected, returned)
            }
        }
    }

    #[test]
    fn test_into_builder_on_sliced_array() {
        let array: Int32Array = vec![1, 2, 3].into_iter().map(Some).collect();
        let slice = array.slice(1, 2);
        let col: Int32Array = downcast_array(&slice);

        drop(slice);

        col.into_builder()
            .expect_err("Should not build builder from sliced array");
    }

    #[test]
    fn test_unary_mut() {
        let array: Int32Array = vec![1, 2, 3].into_iter().map(Some).collect();

        let c = array.unary_mut(|x| x * 2 + 1).unwrap();
        let expected: Int32Array = vec![3, 5, 7].into_iter().map(Some).collect();

        assert_eq!(expected, c);

        let array: Int32Array = Int32Array::from(vec![Some(5), Some(7), None]);
        let c = array.unary_mut(|x| x * 2 + 1).unwrap();
        assert_eq!(c, Int32Array::from(vec![Some(11), Some(15), None]));
    }

    #[test]
    #[should_panic(
        expected = "PrimitiveArray expected ArrayData with type Interval(MonthDayNano) got Interval(DayTime)"
    )]
    fn test_invalid_interval_type() {
        let array = IntervalDayTimeArray::from(vec![1, 2, 3]);
        let _ = IntervalMonthDayNanoArray::from(array.into_data());
    }

    #[test]
    fn test_timezone() {
        let array = TimestampNanosecondArray::from_iter_values([1, 2]);
        assert_eq!(array.timezone(), None);

        let array = array.with_timezone("+02:00");
        assert_eq!(array.timezone(), Some("+02:00"));
    }
}<|MERGE_RESOLUTION|>--- conflicted
+++ resolved
@@ -23,17 +23,11 @@
 };
 use crate::timezone::Tz;
 use crate::trusted_len::trusted_len_unzip;
-<<<<<<< HEAD
-use crate::{types::*, ArrowNativeTypeOp};
-use crate::{Array, ArrayAccessor};
+use crate::types::*;
+use crate::{Array, ArrayAccessor, ArrayRef};
 use arrow_buffer::{
     i256, ArrowNativeType, BooleanBuffer, Buffer, NullBuffer, ScalarBuffer,
 };
-=======
-use crate::types::*;
-use crate::{Array, ArrayAccessor, ArrayRef};
-use arrow_buffer::{i256, ArrowNativeType, Buffer, NullBuffer, ScalarBuffer};
->>>>>>> 4e4a7f7d
 use arrow_data::bit_iterator::try_for_each_valid_idx;
 use arrow_data::{ArrayData, ArrayDataBuilder};
 use arrow_schema::{ArrowError, DataType};
@@ -1788,7 +1782,7 @@
         let primitive_array = PrimitiveArray::<Int32Type>::from_iter(iter);
         assert_eq!(primitive_array.len(), 10);
         assert_eq!(primitive_array.null_count(), 0);
-        assert!(primitive_array.data().nulls().is_none());
+        assert!(primitive_array.nulls().is_none());
         assert_eq!(primitive_array.values(), &[0, 1, 2, 3, 4, 5, 6, 7, 8, 9])
     }
 
