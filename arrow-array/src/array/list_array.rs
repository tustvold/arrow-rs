// Licensed to the Apache Software Foundation (ASF) under one
// or more contributor license agreements.  See the NOTICE file
// distributed with this work for additional information
// regarding copyright ownership.  The ASF licenses this file
// to you under the Apache License, Version 2.0 (the
// "License"); you may not use this file except in compliance
// with the License.  You may obtain a copy of the License at
//
//   http://www.apache.org/licenses/LICENSE-2.0
//
// Unless required by applicable law or agreed to in writing,
// software distributed under the License is distributed on an
// "AS IS" BASIS, WITHOUT WARRANTIES OR CONDITIONS OF ANY
// KIND, either express or implied.  See the License for the
// specific language governing permissions and limitations
// under the License.

use crate::array::make_array;
use crate::{
    builder::BooleanBufferBuilder, iterator::GenericListArrayIter, print_long_array,
    raw_pointer::RawPtrBox, Array, ArrayAccessor, ArrayRef, ArrowPrimitiveType,
    PrimitiveArray,
};
use arrow_buffer::{ArrowNativeType, MutableBuffer};
use arrow_data::ArrayData;
use arrow_schema::{ArrowError, DataType, Field};
use num::Integer;
use std::any::Any;

/// trait declaring an offset size, relevant for i32 vs i64 array types.
pub trait OffsetSizeTrait: ArrowNativeType + std::ops::AddAssign + Integer {
    const IS_LARGE: bool;
    const PREFIX: &'static str;
}

impl OffsetSizeTrait for i32 {
    const IS_LARGE: bool = false;
    const PREFIX: &'static str = "";
}

impl OffsetSizeTrait for i64 {
    const IS_LARGE: bool = true;
    const PREFIX: &'static str = "Large";
}

/// Returns a slice of `OffsetSize` consisting of a single zero value
#[inline]
pub(crate) fn empty_offsets<OffsetSize: OffsetSizeTrait>() -> &'static [OffsetSize] {
    static OFFSET: &[i64] = &[0];
    // SAFETY:
    // OffsetSize is ArrowNativeType and is therefore trivially transmutable
    let (prefix, val, suffix) = unsafe { OFFSET.align_to::<OffsetSize>() };
    assert!(prefix.is_empty() && suffix.is_empty());
    val
}

/// Generic struct for a variable-size list array.
///
/// Columnar format in Apache Arrow:
/// <https://arrow.apache.org/docs/format/Columnar.html#variable-size-list-layout>
///
/// For non generic lists, you may wish to consider using [`ListArray`] or [`LargeListArray`]`
pub struct GenericListArray<OffsetSize> {
    data: ArrayData,
    values: ArrayRef,
    value_offsets: RawPtrBox<OffsetSize>,
}

impl<OffsetSize: OffsetSizeTrait> GenericListArray<OffsetSize> {
    /// The data type constructor of list array.
    /// The input is the schema of the child array and
    /// the output is the [`DataType`], List or LargeList.
    pub const DATA_TYPE_CONSTRUCTOR: fn(Box<Field>) -> DataType = if OffsetSize::IS_LARGE
    {
        DataType::LargeList
    } else {
        DataType::List
    };

    /// Returns a reference to the values of this list.
    pub fn values(&self) -> ArrayRef {
        self.values.clone()
    }

    /// Returns a clone of the value type of this list.
    pub fn value_type(&self) -> DataType {
        self.values.data_ref().data_type().clone()
    }

    /// Returns ith value of this list array.
    /// # Safety
    /// Caller must ensure that the index is within the array bounds
    pub unsafe fn value_unchecked(&self, i: usize) -> ArrayRef {
        let end = self.value_offsets().get_unchecked(i + 1).as_usize();
        let start = self.value_offsets().get_unchecked(i).as_usize();
        self.values.slice(start, end - start)
    }

    /// Returns ith value of this list array.
    pub fn value(&self, i: usize) -> ArrayRef {
        let end = self.value_offsets()[i + 1].as_usize();
        let start = self.value_offsets()[i].as_usize();
        self.values.slice(start, end - start)
    }

    /// Returns the offset values in the offsets buffer
    #[inline]
    pub fn value_offsets(&self) -> &[OffsetSize] {
        // Soundness
        //     pointer alignment & location is ensured by RawPtrBox
        //     buffer bounds/offset is ensured by the ArrayData instance.
        unsafe {
            std::slice::from_raw_parts(
                self.value_offsets.as_ptr().add(self.data.offset()),
                self.len() + 1,
            )
        }
    }

    /// Returns the length for value at index `i`.
    #[inline]
    pub fn value_length(&self, i: usize) -> OffsetSize {
        let offsets = self.value_offsets();
        offsets[i + 1] - offsets[i]
    }

    /// constructs a new iterator
    pub fn iter<'a>(&'a self) -> GenericListArrayIter<'a, OffsetSize> {
        GenericListArrayIter::<'a, OffsetSize>::new(self)
    }

    #[inline]
    fn get_type(data_type: &DataType) -> Option<&DataType> {
        match (OffsetSize::IS_LARGE, data_type) {
            (true, DataType::LargeList(child)) | (false, DataType::List(child)) => {
                Some(child.data_type())
            }
            _ => None,
        }
    }

    /// Creates a [`GenericListArray`] from an iterator of primitive values
    /// # Example
    /// ```
    /// # use arrow_array::ListArray;
    /// # use arrow_array::types::Int32Type;
    ///
    /// let data = vec![
    ///    Some(vec![Some(0), Some(1), Some(2)]),
    ///    None,
    ///    Some(vec![Some(3), None, Some(5)]),
    ///    Some(vec![Some(6), Some(7)]),
    /// ];
    /// let list_array = ListArray::from_iter_primitive::<Int32Type, _, _>(data);
    /// println!("{:?}", list_array);
    /// ```
    pub fn from_iter_primitive<T, P, I>(iter: I) -> Self
    where
        T: ArrowPrimitiveType,
        P: AsRef<[Option<<T as ArrowPrimitiveType>::Native>]>
            + IntoIterator<Item = Option<<T as ArrowPrimitiveType>::Native>>,
        I: IntoIterator<Item = Option<P>>,
    {
        let iterator = iter.into_iter();
        let (lower, _) = iterator.size_hint();

        let mut offsets =
            MutableBuffer::new((lower + 1) * std::mem::size_of::<OffsetSize>());
        let mut length_so_far = OffsetSize::zero();
        offsets.push(length_so_far);

        let mut null_buf = BooleanBufferBuilder::new(lower);

        let values: PrimitiveArray<T> = iterator
            .filter_map(|maybe_slice| {
                // regardless of whether the item is Some, the offsets and null buffers must be updated.
                match &maybe_slice {
                    Some(x) => {
                        length_so_far +=
                            OffsetSize::from_usize(x.as_ref().len()).unwrap();
                        null_buf.append(true);
                    }
                    None => null_buf.append(false),
                };
                offsets.push(length_so_far);
                maybe_slice
            })
            .flatten()
            .collect();

        let field = Box::new(Field::new("item", T::DATA_TYPE, true));
        let data_type = Self::DATA_TYPE_CONSTRUCTOR(field);
        let array_data = ArrayData::builder(data_type)
            .len(null_buf.len())
            .add_buffer(offsets.into())
            .add_child_data(values.into_data())
            .null_bit_buffer(Some(null_buf.into()));
        let array_data = unsafe { array_data.build_unchecked() };

        Self::from(array_data)
    }
}

impl<OffsetSize: OffsetSizeTrait> From<ArrayData> for GenericListArray<OffsetSize> {
    fn from(data: ArrayData) -> Self {
        Self::try_new_from_array_data(data).expect(
            "Expected infallable creation of GenericListArray from ArrayDataRef failed",
        )
    }
}

impl<OffsetSize: 'static + OffsetSizeTrait> From<GenericListArray<OffsetSize>>
    for ArrayData
{
    fn from(array: GenericListArray<OffsetSize>) -> Self {
        array.data
    }
}

impl<OffsetSize: OffsetSizeTrait> GenericListArray<OffsetSize> {
    fn try_new_from_array_data(data: ArrayData) -> Result<Self, ArrowError> {
        if data.buffers().len() != 1 {
            return Err(ArrowError::InvalidArgumentError(
                format!("ListArray data should contain a single buffer only (value offsets), had {}",
                        data.len())));
        }

        if data.child_data().len() != 1 {
            return Err(ArrowError::InvalidArgumentError(format!(
                "ListArray should contain a single child array (values array), had {}",
                data.child_data().len()
            )));
        }

        let values = data.child_data()[0].clone();

        if let Some(child_data_type) = Self::get_type(data.data_type()) {
            if values.data_type() != child_data_type {
                return Err(ArrowError::InvalidArgumentError(format!(
                    "[Large]ListArray's child datatype {:?} does not \
                             correspond to the List's datatype {:?}",
                    values.data_type(),
                    child_data_type
                )));
            }
        } else {
            return Err(ArrowError::InvalidArgumentError(format!(
                "[Large]ListArray's datatype must be [Large]ListArray(). It is {:?}",
                data.data_type()
            )));
        }

        let values = make_array(values);
<<<<<<< HEAD
        let value_offsets = data.buffers()[0].as_ptr();

        // SAFETY:
        // Verified list type in call to `Self::get_type`
        let value_offsets = unsafe { RawPtrBox::<OffsetSize>::new(value_offsets) };
=======
        // Handle case of empty offsets
        let offsets = match data.is_empty() && data.buffers()[0].is_empty() {
            true => empty_offsets::<OffsetSize>().as_ptr() as *const _,
            false => data.buffers()[0].as_ptr(),
        };

        let value_offsets = unsafe { RawPtrBox::new(offsets) };
>>>>>>> f4ee8b9a
        Ok(Self {
            data,
            values,
            value_offsets,
        })
    }
}

impl<OffsetSize: OffsetSizeTrait> Array for GenericListArray<OffsetSize> {
    fn as_any(&self) -> &dyn Any {
        self
    }

    fn data(&self) -> &ArrayData {
        &self.data
    }

    fn into_data(self) -> ArrayData {
        self.into()
    }
}

impl<'a, OffsetSize: OffsetSizeTrait> ArrayAccessor for &'a GenericListArray<OffsetSize> {
    type Item = ArrayRef;

    fn value(&self, index: usize) -> Self::Item {
        GenericListArray::value(self, index)
    }

    unsafe fn value_unchecked(&self, index: usize) -> Self::Item {
        GenericListArray::value(self, index)
    }
}

impl<OffsetSize: OffsetSizeTrait> std::fmt::Debug for GenericListArray<OffsetSize> {
    fn fmt(&self, f: &mut std::fmt::Formatter) -> std::fmt::Result {
        let prefix = OffsetSize::PREFIX;

        write!(f, "{}ListArray\n[\n", prefix)?;
        print_long_array(self, f, |array, index, f| {
            std::fmt::Debug::fmt(&array.value(index), f)
        })?;
        write!(f, "]")
    }
}

/// A list array where each element is a variable-sized sequence of values with the same
/// type whose memory offsets between elements are represented by a i32.
///
/// # Example
///
/// ```
/// # use arrow_array::{Array, ListArray, Int32Array, types::Int32Type};
/// # use arrow_schema::DataType;
/// let data = vec![
///    Some(vec![]),
///    None,
///    Some(vec![Some(3), None, Some(5), Some(19)]),
///    Some(vec![Some(6), Some(7)]),
/// ];
/// let list_array = ListArray::from_iter_primitive::<Int32Type, _, _>(data);
///
/// assert_eq!(false, list_array.is_valid(1));
///
/// let list0 = list_array.value(0);
/// let list2 = list_array.value(2);
/// let list3 = list_array.value(3);
///
/// assert_eq!(&[] as &[i32], list0.as_any().downcast_ref::<Int32Array>().unwrap().values());
/// assert_eq!(false, list2.as_any().downcast_ref::<Int32Array>().unwrap().is_valid(1));
/// assert_eq!(&[6, 7], list3.as_any().downcast_ref::<Int32Array>().unwrap().values());
/// ```
pub type ListArray = GenericListArray<i32>;

/// A list array where each element is a variable-sized sequence of values with the same
/// type whose memory offsets between elements are represented by a i64.
/// # Example
///
/// ```
/// # use arrow_array::{Array, LargeListArray, Int32Array, types::Int32Type};
/// # use arrow_schema::DataType;
/// let data = vec![
///    Some(vec![]),
///    None,
///    Some(vec![Some(3), None, Some(5), Some(19)]),
///    Some(vec![Some(6), Some(7)]),
/// ];
/// let list_array = LargeListArray::from_iter_primitive::<Int32Type, _, _>(data);
///
/// assert_eq!(false, list_array.is_valid(1));
///
/// let list0 = list_array.value(0);
/// let list2 = list_array.value(2);
/// let list3 = list_array.value(3);
///
/// assert_eq!(&[] as &[i32], list0.as_any().downcast_ref::<Int32Array>().unwrap().values());
/// assert_eq!(false, list2.as_any().downcast_ref::<Int32Array>().unwrap().is_valid(1));
/// assert_eq!(&[6, 7], list3.as_any().downcast_ref::<Int32Array>().unwrap().values());
/// ```
pub type LargeListArray = GenericListArray<i64>;

#[cfg(test)]
mod tests {
    use super::*;
    use crate::builder::{Int32Builder, ListBuilder};
    use crate::types::Int32Type;
    use crate::Int32Array;
    use arrow_buffer::{bit_util, Buffer, ToByteSlice};

    fn create_from_buffers() -> ListArray {
        // Construct a value array
        let value_data = ArrayData::builder(DataType::Int32)
            .len(8)
            .add_buffer(Buffer::from(&[0, 1, 2, 3, 4, 5, 6, 7].to_byte_slice()))
            .build()
            .unwrap();

        // Construct a buffer for value offsets, for the nested array:
        //  [[0, 1, 2], [3, 4, 5], [6, 7]]
        let value_offsets = Buffer::from(&[0, 3, 6, 8].to_byte_slice());

        // Construct a list array from the above two
        let list_data_type =
            DataType::List(Box::new(Field::new("item", DataType::Int32, true)));
        let list_data = ArrayData::builder(list_data_type)
            .len(3)
            .add_buffer(value_offsets)
            .add_child_data(value_data)
            .build()
            .unwrap();
        ListArray::from(list_data)
    }

    #[test]
    fn test_from_iter_primitive() {
        let data = vec![
            Some(vec![Some(0), Some(1), Some(2)]),
            Some(vec![Some(3), Some(4), Some(5)]),
            Some(vec![Some(6), Some(7)]),
        ];
        let list_array = ListArray::from_iter_primitive::<Int32Type, _, _>(data);

        let another = create_from_buffers();
        assert_eq!(list_array, another)
    }

    #[test]
    fn test_empty_list_array() {
        // Construct an empty value array
        let value_data = ArrayData::builder(DataType::Int32)
            .len(0)
            .add_buffer(Buffer::from([]))
            .build()
            .unwrap();

        // Construct an empty offset buffer
        let value_offsets = Buffer::from([]);

        // Construct a list array from the above two
        let list_data_type =
            DataType::List(Box::new(Field::new("item", DataType::Int32, false)));
        let list_data = ArrayData::builder(list_data_type)
            .len(0)
            .add_buffer(value_offsets)
            .add_child_data(value_data)
            .build()
            .unwrap();

        let list_array = ListArray::from(list_data);
        assert_eq!(list_array.len(), 0)
    }

    #[test]
    fn test_list_array() {
        // Construct a value array
        let value_data = ArrayData::builder(DataType::Int32)
            .len(8)
            .add_buffer(Buffer::from_slice_ref(&[0, 1, 2, 3, 4, 5, 6, 7]))
            .build()
            .unwrap();

        // Construct a buffer for value offsets, for the nested array:
        //  [[0, 1, 2], [3, 4, 5], [6, 7]]
        let value_offsets = Buffer::from_slice_ref(&[0, 3, 6, 8]);

        // Construct a list array from the above two
        let list_data_type =
            DataType::List(Box::new(Field::new("item", DataType::Int32, false)));
        let list_data = ArrayData::builder(list_data_type.clone())
            .len(3)
            .add_buffer(value_offsets.clone())
            .add_child_data(value_data.clone())
            .build()
            .unwrap();
        let list_array = ListArray::from(list_data);

        let values = list_array.values();
        assert_eq!(&value_data, values.data());
        assert_eq!(DataType::Int32, list_array.value_type());
        assert_eq!(3, list_array.len());
        assert_eq!(0, list_array.null_count());
        assert_eq!(6, list_array.value_offsets()[2]);
        assert_eq!(2, list_array.value_length(2));
        assert_eq!(
            0,
            list_array
                .value(0)
                .as_any()
                .downcast_ref::<Int32Array>()
                .unwrap()
                .value(0)
        );
        assert_eq!(
            0,
            unsafe { list_array.value_unchecked(0) }
                .as_any()
                .downcast_ref::<Int32Array>()
                .unwrap()
                .value(0)
        );
        for i in 0..3 {
            assert!(list_array.is_valid(i));
            assert!(!list_array.is_null(i));
        }

        // Now test with a non-zero offset (skip first element)
        //  [[3, 4, 5], [6, 7]]
        let list_data = ArrayData::builder(list_data_type)
            .len(2)
            .offset(1)
            .add_buffer(value_offsets)
            .add_child_data(value_data.clone())
            .build()
            .unwrap();
        let list_array = ListArray::from(list_data);

        let values = list_array.values();
        assert_eq!(&value_data, values.data());
        assert_eq!(DataType::Int32, list_array.value_type());
        assert_eq!(2, list_array.len());
        assert_eq!(0, list_array.null_count());
        assert_eq!(6, list_array.value_offsets()[1]);
        assert_eq!(2, list_array.value_length(1));
        assert_eq!(
            3,
            list_array
                .value(0)
                .as_any()
                .downcast_ref::<Int32Array>()
                .unwrap()
                .value(0)
        );
        assert_eq!(
            3,
            unsafe { list_array.value_unchecked(0) }
                .as_any()
                .downcast_ref::<Int32Array>()
                .unwrap()
                .value(0)
        );
    }

    #[test]
    fn test_large_list_array() {
        // Construct a value array
        let value_data = ArrayData::builder(DataType::Int32)
            .len(8)
            .add_buffer(Buffer::from_slice_ref(&[0, 1, 2, 3, 4, 5, 6, 7]))
            .build()
            .unwrap();

        // Construct a buffer for value offsets, for the nested array:
        //  [[0, 1, 2], [3, 4, 5], [6, 7]]
        let value_offsets = Buffer::from_slice_ref(&[0i64, 3, 6, 8]);

        // Construct a list array from the above two
        let list_data_type =
            DataType::LargeList(Box::new(Field::new("item", DataType::Int32, false)));
        let list_data = ArrayData::builder(list_data_type.clone())
            .len(3)
            .add_buffer(value_offsets.clone())
            .add_child_data(value_data.clone())
            .build()
            .unwrap();
        let list_array = LargeListArray::from(list_data);

        let values = list_array.values();
        assert_eq!(&value_data, values.data());
        assert_eq!(DataType::Int32, list_array.value_type());
        assert_eq!(3, list_array.len());
        assert_eq!(0, list_array.null_count());
        assert_eq!(6, list_array.value_offsets()[2]);
        assert_eq!(2, list_array.value_length(2));
        assert_eq!(
            0,
            list_array
                .value(0)
                .as_any()
                .downcast_ref::<Int32Array>()
                .unwrap()
                .value(0)
        );
        assert_eq!(
            0,
            unsafe { list_array.value_unchecked(0) }
                .as_any()
                .downcast_ref::<Int32Array>()
                .unwrap()
                .value(0)
        );
        for i in 0..3 {
            assert!(list_array.is_valid(i));
            assert!(!list_array.is_null(i));
        }

        // Now test with a non-zero offset
        //  [[3, 4, 5], [6, 7]]
        let list_data = ArrayData::builder(list_data_type)
            .len(2)
            .offset(1)
            .add_buffer(value_offsets)
            .add_child_data(value_data.clone())
            .build()
            .unwrap();
        let list_array = LargeListArray::from(list_data);

        let values = list_array.values();
        assert_eq!(&value_data, values.data());
        assert_eq!(DataType::Int32, list_array.value_type());
        assert_eq!(2, list_array.len());
        assert_eq!(0, list_array.null_count());
        assert_eq!(6, list_array.value_offsets()[1]);
        assert_eq!(2, list_array.value_length(1));
        assert_eq!(
            3,
            list_array
                .value(0)
                .as_any()
                .downcast_ref::<Int32Array>()
                .unwrap()
                .value(0)
        );
        assert_eq!(
            3,
            unsafe { list_array.value_unchecked(0) }
                .as_any()
                .downcast_ref::<Int32Array>()
                .unwrap()
                .value(0)
        );
    }

    #[test]
    fn test_list_array_slice() {
        // Construct a value array
        let value_data = ArrayData::builder(DataType::Int32)
            .len(10)
            .add_buffer(Buffer::from_slice_ref(&[0, 1, 2, 3, 4, 5, 6, 7, 8, 9]))
            .build()
            .unwrap();

        // Construct a buffer for value offsets, for the nested array:
        //  [[0, 1], null, null, [2, 3], [4, 5], null, [6, 7, 8], null, [9]]
        let value_offsets = Buffer::from_slice_ref(&[0, 2, 2, 2, 4, 6, 6, 9, 9, 10]);
        // 01011001 00000001
        let mut null_bits: [u8; 2] = [0; 2];
        bit_util::set_bit(&mut null_bits, 0);
        bit_util::set_bit(&mut null_bits, 3);
        bit_util::set_bit(&mut null_bits, 4);
        bit_util::set_bit(&mut null_bits, 6);
        bit_util::set_bit(&mut null_bits, 8);

        // Construct a list array from the above two
        let list_data_type =
            DataType::List(Box::new(Field::new("item", DataType::Int32, false)));
        let list_data = ArrayData::builder(list_data_type)
            .len(9)
            .add_buffer(value_offsets)
            .add_child_data(value_data.clone())
            .null_bit_buffer(Some(Buffer::from(null_bits)))
            .build()
            .unwrap();
        let list_array = ListArray::from(list_data);

        let values = list_array.values();
        assert_eq!(&value_data, values.data());
        assert_eq!(DataType::Int32, list_array.value_type());
        assert_eq!(9, list_array.len());
        assert_eq!(4, list_array.null_count());
        assert_eq!(2, list_array.value_offsets()[3]);
        assert_eq!(2, list_array.value_length(3));

        let sliced_array = list_array.slice(1, 6);
        assert_eq!(6, sliced_array.len());
        assert_eq!(1, sliced_array.offset());
        assert_eq!(3, sliced_array.null_count());

        for i in 0..sliced_array.len() {
            if bit_util::get_bit(&null_bits, sliced_array.offset() + i) {
                assert!(sliced_array.is_valid(i));
            } else {
                assert!(sliced_array.is_null(i));
            }
        }

        // Check offset and length for each non-null value.
        let sliced_list_array =
            sliced_array.as_any().downcast_ref::<ListArray>().unwrap();
        assert_eq!(2, sliced_list_array.value_offsets()[2]);
        assert_eq!(2, sliced_list_array.value_length(2));
        assert_eq!(4, sliced_list_array.value_offsets()[3]);
        assert_eq!(2, sliced_list_array.value_length(3));
        assert_eq!(6, sliced_list_array.value_offsets()[5]);
        assert_eq!(3, sliced_list_array.value_length(5));
    }

    #[test]
    fn test_large_list_array_slice() {
        // Construct a value array
        let value_data = ArrayData::builder(DataType::Int32)
            .len(10)
            .add_buffer(Buffer::from_slice_ref(&[0, 1, 2, 3, 4, 5, 6, 7, 8, 9]))
            .build()
            .unwrap();

        // Construct a buffer for value offsets, for the nested array:
        //  [[0, 1], null, null, [2, 3], [4, 5], null, [6, 7, 8], null, [9]]
        let value_offsets = Buffer::from_slice_ref(&[0i64, 2, 2, 2, 4, 6, 6, 9, 9, 10]);
        // 01011001 00000001
        let mut null_bits: [u8; 2] = [0; 2];
        bit_util::set_bit(&mut null_bits, 0);
        bit_util::set_bit(&mut null_bits, 3);
        bit_util::set_bit(&mut null_bits, 4);
        bit_util::set_bit(&mut null_bits, 6);
        bit_util::set_bit(&mut null_bits, 8);

        // Construct a list array from the above two
        let list_data_type =
            DataType::LargeList(Box::new(Field::new("item", DataType::Int32, false)));
        let list_data = ArrayData::builder(list_data_type)
            .len(9)
            .add_buffer(value_offsets)
            .add_child_data(value_data.clone())
            .null_bit_buffer(Some(Buffer::from(null_bits)))
            .build()
            .unwrap();
        let list_array = LargeListArray::from(list_data);

        let values = list_array.values();
        assert_eq!(&value_data, values.data());
        assert_eq!(DataType::Int32, list_array.value_type());
        assert_eq!(9, list_array.len());
        assert_eq!(4, list_array.null_count());
        assert_eq!(2, list_array.value_offsets()[3]);
        assert_eq!(2, list_array.value_length(3));

        let sliced_array = list_array.slice(1, 6);
        assert_eq!(6, sliced_array.len());
        assert_eq!(1, sliced_array.offset());
        assert_eq!(3, sliced_array.null_count());

        for i in 0..sliced_array.len() {
            if bit_util::get_bit(&null_bits, sliced_array.offset() + i) {
                assert!(sliced_array.is_valid(i));
            } else {
                assert!(sliced_array.is_null(i));
            }
        }

        // Check offset and length for each non-null value.
        let sliced_list_array = sliced_array
            .as_any()
            .downcast_ref::<LargeListArray>()
            .unwrap();
        assert_eq!(2, sliced_list_array.value_offsets()[2]);
        assert_eq!(2, sliced_list_array.value_length(2));
        assert_eq!(4, sliced_list_array.value_offsets()[3]);
        assert_eq!(2, sliced_list_array.value_length(3));
        assert_eq!(6, sliced_list_array.value_offsets()[5]);
        assert_eq!(3, sliced_list_array.value_length(5));
    }

    #[test]
    #[should_panic(expected = "index out of bounds: the len is 10 but the index is 11")]
    fn test_list_array_index_out_of_bound() {
        // Construct a value array
        let value_data = ArrayData::builder(DataType::Int32)
            .len(10)
            .add_buffer(Buffer::from_slice_ref(&[0, 1, 2, 3, 4, 5, 6, 7, 8, 9]))
            .build()
            .unwrap();

        // Construct a buffer for value offsets, for the nested array:
        //  [[0, 1], null, null, [2, 3], [4, 5], null, [6, 7, 8], null, [9]]
        let value_offsets = Buffer::from_slice_ref(&[0i64, 2, 2, 2, 4, 6, 6, 9, 9, 10]);
        // 01011001 00000001
        let mut null_bits: [u8; 2] = [0; 2];
        bit_util::set_bit(&mut null_bits, 0);
        bit_util::set_bit(&mut null_bits, 3);
        bit_util::set_bit(&mut null_bits, 4);
        bit_util::set_bit(&mut null_bits, 6);
        bit_util::set_bit(&mut null_bits, 8);

        // Construct a list array from the above two
        let list_data_type =
            DataType::LargeList(Box::new(Field::new("item", DataType::Int32, false)));
        let list_data = ArrayData::builder(list_data_type)
            .len(9)
            .add_buffer(value_offsets)
            .add_child_data(value_data)
            .null_bit_buffer(Some(Buffer::from(null_bits)))
            .build()
            .unwrap();
        let list_array = LargeListArray::from(list_data);
        assert_eq!(9, list_array.len());

        list_array.value(10);
    }
    #[test]
    #[should_panic(
        expected = "ListArray data should contain a single buffer only (value offsets)"
    )]
    // Different error messages, so skip for now
    // https://github.com/apache/arrow-rs/issues/1545
    #[cfg(not(feature = "force_validate"))]
    fn test_list_array_invalid_buffer_len() {
        let value_data = unsafe {
            ArrayData::builder(DataType::Int32)
                .len(8)
                .add_buffer(Buffer::from_slice_ref(&[0, 1, 2, 3, 4, 5, 6, 7]))
                .build_unchecked()
        };
        let list_data_type =
            DataType::List(Box::new(Field::new("item", DataType::Int32, false)));
        let list_data = unsafe {
            ArrayData::builder(list_data_type)
                .len(3)
                .add_child_data(value_data)
                .build_unchecked()
        };
        drop(ListArray::from(list_data));
    }

    #[test]
    #[should_panic(
        expected = "ListArray should contain a single child array (values array)"
    )]
    // Different error messages, so skip for now
    // https://github.com/apache/arrow-rs/issues/1545
    #[cfg(not(feature = "force_validate"))]
    fn test_list_array_invalid_child_array_len() {
        let value_offsets = Buffer::from_slice_ref(&[0, 2, 5, 7]);
        let list_data_type =
            DataType::List(Box::new(Field::new("item", DataType::Int32, false)));
        let list_data = unsafe {
            ArrayData::builder(list_data_type)
                .len(3)
                .add_buffer(value_offsets)
                .build_unchecked()
        };
        drop(ListArray::from(list_data));
    }

    #[test]
    #[should_panic(
        expected = "[Large]ListArray's datatype must be [Large]ListArray(). It is List"
    )]
    fn test_from_array_data_validation() {
        let mut builder = ListBuilder::new(Int32Builder::new());
        builder.values().append_value(1);
        builder.append(true);
        let array = builder.finish();
        let _ = LargeListArray::from(array.into_data());
    }

    #[test]
    fn test_list_array_offsets_need_not_start_at_zero() {
        let value_data = ArrayData::builder(DataType::Int32)
            .len(8)
            .add_buffer(Buffer::from_slice_ref(&[0, 1, 2, 3, 4, 5, 6, 7]))
            .build()
            .unwrap();

        let value_offsets = Buffer::from_slice_ref(&[2, 2, 5, 7]);

        let list_data_type =
            DataType::List(Box::new(Field::new("item", DataType::Int32, false)));
        let list_data = ArrayData::builder(list_data_type)
            .len(3)
            .add_buffer(value_offsets)
            .add_child_data(value_data)
            .build()
            .unwrap();

        let list_array = ListArray::from(list_data);
        assert_eq!(list_array.value_length(0), 0);
        assert_eq!(list_array.value_length(1), 3);
        assert_eq!(list_array.value_length(2), 2);
    }

    #[test]
    #[should_panic(expected = "memory is not aligned")]
    fn test_primitive_array_alignment() {
        let ptr = arrow_buffer::alloc::allocate_aligned(8);
        let buf = unsafe { Buffer::from_raw_parts(ptr, 8, 8) };
        let buf2 = buf.slice(1);
        let array_data = ArrayData::builder(DataType::Int32)
            .add_buffer(buf2)
            .build()
            .unwrap();
        drop(Int32Array::from(array_data));
    }

    #[test]
    #[should_panic(expected = "memory is not aligned")]
    // Different error messages, so skip for now
    // https://github.com/apache/arrow-rs/issues/1545
    #[cfg(not(feature = "force_validate"))]
    fn test_list_array_alignment() {
        let ptr = arrow_buffer::alloc::allocate_aligned(8);
        let buf = unsafe { Buffer::from_raw_parts(ptr, 8, 8) };
        let buf2 = buf.slice(1);

        let values: [i32; 8] = [0; 8];
        let value_data = unsafe {
            ArrayData::builder(DataType::Int32)
                .add_buffer(Buffer::from_slice_ref(&values))
                .build_unchecked()
        };

        let list_data_type =
            DataType::List(Box::new(Field::new("item", DataType::Int32, false)));
        let list_data = unsafe {
            ArrayData::builder(list_data_type)
                .add_buffer(buf2)
                .add_child_data(value_data)
                .build_unchecked()
        };
        drop(ListArray::from(list_data));
    }

    #[test]
    fn list_array_equality() {
        // test scaffold
        fn do_comparison(
            lhs_data: Vec<Option<Vec<Option<i32>>>>,
            rhs_data: Vec<Option<Vec<Option<i32>>>>,
            should_equal: bool,
        ) {
            let lhs = ListArray::from_iter_primitive::<Int32Type, _, _>(lhs_data.clone());
            let rhs = ListArray::from_iter_primitive::<Int32Type, _, _>(rhs_data.clone());
            assert_eq!(lhs == rhs, should_equal);

            let lhs = LargeListArray::from_iter_primitive::<Int32Type, _, _>(lhs_data);
            let rhs = LargeListArray::from_iter_primitive::<Int32Type, _, _>(rhs_data);
            assert_eq!(lhs == rhs, should_equal);
        }

        do_comparison(
            vec![
                Some(vec![Some(0), Some(1), Some(2)]),
                None,
                Some(vec![Some(3), None, Some(5)]),
                Some(vec![Some(6), Some(7)]),
            ],
            vec![
                Some(vec![Some(0), Some(1), Some(2)]),
                None,
                Some(vec![Some(3), None, Some(5)]),
                Some(vec![Some(6), Some(7)]),
            ],
            true,
        );

        do_comparison(
            vec![
                None,
                None,
                Some(vec![Some(3), None, Some(5)]),
                Some(vec![Some(6), Some(7)]),
            ],
            vec![
                Some(vec![Some(0), Some(1), Some(2)]),
                None,
                Some(vec![Some(3), None, Some(5)]),
                Some(vec![Some(6), Some(7)]),
            ],
            false,
        );

        do_comparison(
            vec![
                None,
                None,
                Some(vec![Some(3), None, Some(5)]),
                Some(vec![Some(6), Some(7)]),
            ],
            vec![
                None,
                None,
                Some(vec![Some(3), None, Some(5)]),
                Some(vec![Some(0), Some(0)]),
            ],
            false,
        );

        do_comparison(
            vec![None, None, Some(vec![Some(1)])],
            vec![None, None, Some(vec![Some(2)])],
            false,
        );
    }

    #[test]
    fn test_empty_offsets() {
        let f = Box::new(Field::new("element", DataType::Int32, true));
        let string = ListArray::from(
            ArrayData::builder(DataType::List(f.clone()))
                .buffers(vec![Buffer::from(&[])])
                .add_child_data(ArrayData::new_empty(&DataType::Int32))
                .build()
                .unwrap(),
        );
        assert_eq!(string.value_offsets(), &[0]);
        let string = LargeListArray::from(
            ArrayData::builder(DataType::LargeList(f))
                .buffers(vec![Buffer::from(&[])])
                .add_child_data(ArrayData::new_empty(&DataType::Int32))
                .build()
                .unwrap(),
        );
        assert_eq!(string.len(), 0);
        assert_eq!(string.value_offsets(), &[0]);
    }
}<|MERGE_RESOLUTION|>--- conflicted
+++ resolved
@@ -251,21 +251,15 @@
         }
 
         let values = make_array(values);
-<<<<<<< HEAD
-        let value_offsets = data.buffers()[0].as_ptr();
-
-        // SAFETY:
-        // Verified list type in call to `Self::get_type`
-        let value_offsets = unsafe { RawPtrBox::<OffsetSize>::new(value_offsets) };
-=======
         // Handle case of empty offsets
         let offsets = match data.is_empty() && data.buffers()[0].is_empty() {
             true => empty_offsets::<OffsetSize>().as_ptr() as *const _,
             false => data.buffers()[0].as_ptr(),
         };
 
+        // SAFETY:
+        // Verified list type in call to `Self::get_type`
         let value_offsets = unsafe { RawPtrBox::new(offsets) };
->>>>>>> f4ee8b9a
         Ok(Self {
             data,
             values,
