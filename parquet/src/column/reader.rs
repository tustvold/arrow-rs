// Licensed to the Apache Software Foundation (ASF) under one
// or more contributor license agreements.  See the NOTICE file
// distributed with this work for additional information
// regarding copyright ownership.  The ASF licenses this file
// to you under the Apache License, Version 2.0 (the
// "License"); you may not use this file except in compliance
// with the License.  You may obtain a copy of the License at
//
//   http://www.apache.org/licenses/LICENSE-2.0
//
// Unless required by applicable law or agreed to in writing,
// software distributed under the License is distributed on an
// "AS IS" BASIS, WITHOUT WARRANTIES OR CONDITIONS OF ANY
// KIND, either express or implied.  See the License for the
// specific language governing permissions and limitations
// under the License.

//! Contains column reader API.

use super::page::{Page, PageReader};
use crate::basic::*;
use crate::column::reader::decoder::{
    ColumnValueDecoder, ColumnValueDecoderImpl, DefinitionLevelDecoder,
    DefinitionLevelDecoderImpl, LevelsBufferSlice, RepetitionLevelDecoder,
    RepetitionLevelDecoderImpl, ValuesBufferSlice,
};
use crate::data_type::*;
use crate::errors::{ParquetError, Result};
use crate::schema::types::ColumnDescPtr;
use crate::util::bit_util::{ceil, num_required_bits, read_num_bytes};
use crate::util::memory::ByteBufferPtr;

pub(crate) mod decoder;

/// Column reader for a Parquet type.
pub enum ColumnReader {
    BoolColumnReader(ColumnReaderImpl<BoolType>),
    Int32ColumnReader(ColumnReaderImpl<Int32Type>),
    Int64ColumnReader(ColumnReaderImpl<Int64Type>),
    Int96ColumnReader(ColumnReaderImpl<Int96Type>),
    FloatColumnReader(ColumnReaderImpl<FloatType>),
    DoubleColumnReader(ColumnReaderImpl<DoubleType>),
    ByteArrayColumnReader(ColumnReaderImpl<ByteArrayType>),
    FixedLenByteArrayColumnReader(ColumnReaderImpl<FixedLenByteArrayType>),
}

/// Gets a specific column reader corresponding to column descriptor `col_descr`. The
/// column reader will read from pages in `col_page_reader`.
pub fn get_column_reader(
    col_descr: ColumnDescPtr,
    col_page_reader: Box<dyn PageReader>,
) -> ColumnReader {
    match col_descr.physical_type() {
        Type::BOOLEAN => ColumnReader::BoolColumnReader(ColumnReaderImpl::new(
            col_descr,
            col_page_reader,
        )),
        Type::INT32 => ColumnReader::Int32ColumnReader(ColumnReaderImpl::new(
            col_descr,
            col_page_reader,
        )),
        Type::INT64 => ColumnReader::Int64ColumnReader(ColumnReaderImpl::new(
            col_descr,
            col_page_reader,
        )),
        Type::INT96 => ColumnReader::Int96ColumnReader(ColumnReaderImpl::new(
            col_descr,
            col_page_reader,
        )),
        Type::FLOAT => ColumnReader::FloatColumnReader(ColumnReaderImpl::new(
            col_descr,
            col_page_reader,
        )),
        Type::DOUBLE => ColumnReader::DoubleColumnReader(ColumnReaderImpl::new(
            col_descr,
            col_page_reader,
        )),
        Type::BYTE_ARRAY => ColumnReader::ByteArrayColumnReader(ColumnReaderImpl::new(
            col_descr,
            col_page_reader,
        )),
        Type::FIXED_LEN_BYTE_ARRAY => ColumnReader::FixedLenByteArrayColumnReader(
            ColumnReaderImpl::new(col_descr, col_page_reader),
        ),
    }
}

/// Gets a typed column reader for the specific type `T`, by "up-casting" `col_reader` of
/// non-generic type to a generic column reader type `ColumnReaderImpl`.
///
/// Panics if actual enum value for `col_reader` does not match the type `T`.
pub fn get_typed_column_reader<T: DataType>(
    col_reader: ColumnReader,
) -> ColumnReaderImpl<T> {
    T::get_column_reader(col_reader).unwrap_or_else(|| {
        panic!(
            "Failed to convert column reader into a typed column reader for `{}` type",
            T::get_physical_type()
        )
    })
}

/// Typed value reader for a particular primitive column.
pub type ColumnReaderImpl<T> = GenericColumnReader<
    RepetitionLevelDecoderImpl,
    DefinitionLevelDecoderImpl,
    ColumnValueDecoderImpl<T>,
>;

/// Reads data for a given column chunk, using the provided decoders:
///
/// - R: `ColumnLevelDecoder` used to decode repetition levels
/// - D: `ColumnLevelDecoder` used to decode definition levels
/// - V: `ColumnValueDecoder` used to decode value data
pub struct GenericColumnReader<R, D, V> {
    descr: ColumnDescPtr,

    page_reader: Box<dyn PageReader>,

    /// The total number of values stored in the data page.
    num_buffered_values: usize,

    /// The number of values from the current data page that has been decoded into memory
    /// so far.
    num_decoded_values: usize,

    /// True if the end of the current data page denotes the end of a record
    has_record_delimiter: bool,

    /// The decoder for the definition levels if any
    def_level_decoder: Option<D>,

    /// The decoder for the repetition levels if any
    rep_level_decoder: Option<R>,

    /// The decoder for the values
    values_decoder: V,
}

impl<V> GenericColumnReader<RepetitionLevelDecoderImpl, DefinitionLevelDecoderImpl, V>
where
    V: ColumnValueDecoder,
{
    /// Creates new column reader based on column descriptor and page reader.
    pub fn new(descr: ColumnDescPtr, page_reader: Box<dyn PageReader>) -> Self {
        let values_decoder = V::new(&descr);

        let def_level_decoder = (descr.max_def_level() != 0)
            .then(|| DefinitionLevelDecoderImpl::new(descr.max_def_level()));

        let rep_level_decoder = (descr.max_rep_level() != 0)
            .then(|| RepetitionLevelDecoderImpl::new(descr.max_rep_level()));

        Self::new_with_decoders(
            descr,
            page_reader,
            values_decoder,
            def_level_decoder,
            rep_level_decoder,
        )
    }
}

impl<R, D, V> GenericColumnReader<R, D, V>
where
    R: RepetitionLevelDecoder,
    D: DefinitionLevelDecoder,
    V: ColumnValueDecoder,
{
    pub(crate) fn new_with_decoders(
        descr: ColumnDescPtr,
        page_reader: Box<dyn PageReader>,
        values_decoder: V,
        def_level_decoder: Option<D>,
        rep_level_decoder: Option<R>,
    ) -> Self {
        Self {
            descr,
            def_level_decoder,
            rep_level_decoder,
            page_reader,
            num_buffered_values: 0,
            num_decoded_values: 0,
            values_decoder,
            has_record_delimiter: false,
        }
    }

    /// Reads a batch of values of at most `batch_size`, returning a tuple containing the
    /// actual number of non-null values read, followed by the corresponding number of levels,
    /// i.e, the total number of values including nulls, empty lists, etc...
    ///
    /// If the max definition level is 0, `def_levels` will be ignored, otherwise it will be
    /// populated with the number of levels read, with an error returned if it is `None`.
    ///
    /// If the max repetition level is 0, `rep_levels` will be ignored, otherwise it will be
    /// populated with the number of levels read, with an error returned if it is `None`.
    ///
    /// `values` will be contiguously populated with the non-null values. Note that if the column
    /// is not required, this may be less than either `batch_size` or the number of levels read
    #[deprecated(note = "Use read_records")]
    pub fn read_batch(
        &mut self,
        batch_size: usize,
        def_levels: Option<&mut D::Slice>,
        rep_levels: Option<&mut R::Slice>,
        values: &mut V::Slice,
    ) -> Result<(usize, usize)> {
        let (_, values, levels) =
            self.read_records(batch_size, def_levels, rep_levels, values)?;

        Ok((values, levels))
    }

<<<<<<< HEAD
    /// Read up to `num_records` whole records, returning the number of complete
    /// records, non-null values and levels decoded. Records will not be partially read
=======
    /// Read up to `max_records` returning the number of complete records, non-null
    /// values and levels decoded
>>>>>>> 92e1e9ad
    ///
    /// If the max definition level is 0, `def_levels` will be ignored and the number of records,
    /// non-null values and levels decoded will all be equal, otherwise `def_levels` will be
    /// populated with the number of levels read, with an error returned if it is `None`.
    ///
    /// If the max repetition level is 0, `rep_levels` will be ignored and the number of records
    /// and levels decoded will both be equal, otherwise `rep_levels` will be populated with
    /// the number of levels read, with an error returned if it is `None`.
    ///
    /// `values` will be contiguously populated with the non-null values. Note that if the column
    /// is not required, this may be less than either `max_records` or the number of levels read
    pub fn read_records(
        &mut self,
        max_records: usize,
        mut def_levels: Option<&mut D::Slice>,
        mut rep_levels: Option<&mut R::Slice>,
        values: &mut V::Slice,
    ) -> Result<(usize, usize, usize)> {
        let mut max_levels = values.capacity().min(max_records);
        if let Some(ref levels) = def_levels {
            max_levels = max_levels.min(levels.capacity());
        }
        if let Some(ref levels) = rep_levels {
            max_levels = max_levels.min(levels.capacity())
        }

        let mut total_records_read = 0;
        let mut total_levels_read = 0;
        let mut total_values_read = 0;

        while total_records_read < max_records
            && total_levels_read < max_levels
            && self.has_next()?
        {
            let remaining_records = max_records - total_records_read;
            let remaining_levels = self.num_buffered_values - self.num_decoded_values;
            let levels_to_read = remaining_levels.min(max_levels - total_levels_read);

            let (records_read, levels_read) = match self.rep_level_decoder.as_mut() {
                Some(reader) => {
                    let out = rep_levels
                        .as_mut()
                        .ok_or_else(|| general_err!("must specify repetition levels"))?;

                    let (mut records_read, levels_read) = reader.read_rep_levels(
                        out,
                        total_levels_read..total_levels_read + levels_to_read,
                        remaining_records,
                    )?;

                    if levels_read == remaining_levels && self.has_record_delimiter {
                        // Reached end of page, which implies records_read < remaining_records
                        // as otherwise would have stopped reading before reaching the end
                        assert!(records_read < remaining_records); // Sanity check
                        records_read += 1;
                    }
                    (records_read, levels_read)
                }
                None => {
                    let min = remaining_records.min(levels_to_read);
                    (min, min)
                }
            };

            let values_to_read = match self.def_level_decoder.as_mut() {
                Some(reader) => {
                    let out = def_levels
                        .as_mut()
                        .ok_or_else(|| general_err!("must specify definition levels"))?;

                    let read = reader.read_def_levels(
                        out,
                        total_levels_read..total_levels_read + levels_read,
                    )?;

                    if read != levels_read {
                        return Err(general_err!("insufficient definition levels read from column - expected {rep_levels}, got {read}"));
                    }

                    let null_count = out.count_nulls(
                        total_levels_read..total_levels_read + read,
                        self.descr.max_def_level(),
                    );
                    levels_read - null_count
                }
                None => levels_read,
            };

            let values_read = self.values_decoder.read(
                values,
                total_values_read..total_values_read + values_to_read,
            )?;

            if values_read != values_to_read {
                return Err(general_err!(
                    "insufficient values read from column - expected: {values_to_read}, got: {values_read}",
                ));
            }

            self.num_decoded_values += levels_read;
            total_records_read += records_read;
            total_levels_read += levels_read;
            total_values_read += values_read;
        }

        Ok((total_records_read, total_values_read, total_levels_read))
    }

    /// Skips over `num_records` records, where records are delimited by repetition levels of 0
    ///
    /// # Returns
    ///
    /// Returns the number of records skipped
    pub fn skip_records(&mut self, num_records: usize) -> Result<usize> {
        let mut remaining_records = num_records;
        while remaining_records != 0 {
            if self.num_buffered_values == self.num_decoded_values {
                let metadata = match self.page_reader.peek_next_page()? {
                    None => return Ok(num_records - remaining_records),
                    Some(metadata) => metadata,
                };

                // If dictionary, we must read it
                if metadata.is_dict {
                    self.read_dictionary_page()?;
                    continue;
                }

                // If page has less rows than the remaining records to
                // be skipped, skip entire page
                let rows = metadata.num_rows.or_else(|| {
                    // If no repetition levels, num_levels == num_rows
                    self.rep_level_decoder
                        .is_none()
                        .then_some(metadata.num_levels)?
                });

                if let Some(rows) = rows {
                    if rows <= remaining_records {
                        self.page_reader.skip_next_page()?;
                        remaining_records -= rows;
                        continue;
                    }
                }
                // because self.num_buffered_values == self.num_decoded_values means
                // we need reads a new page and set up the decoders for levels
                if !self.read_new_page()? {
                    return Ok(num_records - remaining_records);
                }
            }

            // start skip values in page level

            // The number of levels in the current data page
            let remaining_levels = self.num_buffered_values - self.num_decoded_values;

            let (records_read, rep_levels_read) = match self.rep_level_decoder.as_mut() {
                Some(decoder) => {
                    let (mut records_read, levels_read) =
                        decoder.skip_rep_levels(remaining_records, remaining_levels)?;

                    if levels_read == remaining_levels && self.has_record_delimiter {
                        // Reached end of page, which implies records_read < remaining_records
                        // as otherwise would have stopped reading before reaching the end
                        assert!(records_read < remaining_records); // Sanity check
                        records_read += 1;
                    }

                    (records_read, levels_read)
                }
                None => {
                    // No repetition levels, so each level corresponds to a row
                    let levels = remaining_levels.min(remaining_records);
                    (levels, levels)
                }
            };

            self.num_decoded_values += rep_levels_read;
            remaining_records -= records_read;

            if self.num_buffered_values == self.num_decoded_values {
                // Exhausted buffered page - no need to advance other decoders
                continue;
            }

            let (values_read, def_levels_read) = match self.def_level_decoder.as_mut() {
                Some(decoder) => decoder
                    .skip_def_levels(rep_levels_read, self.descr.max_def_level())?,
                None => (rep_levels_read, rep_levels_read),
            };

            if rep_levels_read != def_levels_read {
                return Err(general_err!(
                    "levels mismatch, read {} repetition levels and {} definition levels",
                    rep_levels_read,
                    def_levels_read
                ));
            }

            let values = self.values_decoder.skip_values(values_read)?;
            if values != values_read {
                return Err(general_err!(
                    "skipped {} values, expected {}",
                    values,
                    values_read
                ));
            }
        }
        Ok(num_records - remaining_records)
    }

    /// Read the next page as a dictionary page. If the next page is not a dictionary page,
    /// this will return an error.
    fn read_dictionary_page(&mut self) -> Result<()> {
        match self.page_reader.get_next_page()? {
            Some(Page::DictionaryPage {
                buf,
                num_values,
                encoding,
                is_sorted,
            }) => self
                .values_decoder
                .set_dict(buf, num_values, encoding, is_sorted),
            _ => Err(ParquetError::General(
                "Invalid page. Expecting dictionary page".to_string(),
            )),
        }
    }

    /// Reads a new page and set up the decoders for levels, values or dictionary.
    /// Returns false if there's no page left.
    fn read_new_page(&mut self) -> Result<bool> {
        loop {
            match self.page_reader.get_next_page()? {
                // No more page to read
                None => return Ok(false),
                Some(current_page) => {
                    match current_page {
                        // 1. Dictionary page: configure dictionary for this page.
                        Page::DictionaryPage {
                            buf,
                            num_values,
                            encoding,
                            is_sorted,
                        } => {
                            self.values_decoder
                                .set_dict(buf, num_values, encoding, is_sorted)?;
                            continue;
                        }
                        // 2. Data page v1
                        Page::DataPage {
                            buf,
                            num_values,
                            encoding,
                            def_level_encoding,
                            rep_level_encoding,
                            statistics: _,
                        } => {
                            self.num_buffered_values = num_values as _;
                            self.num_decoded_values = 0;

                            let max_rep_level = self.descr.max_rep_level();
                            let max_def_level = self.descr.max_def_level();

                            let mut offset = 0;

                            if max_rep_level > 0 {
                                let (bytes_read, level_data) = parse_v1_level(
                                    max_rep_level,
                                    num_values,
                                    rep_level_encoding,
                                    buf.start_from(offset),
                                )?;
                                offset += bytes_read;

                                self.has_record_delimiter =
                                    self.page_reader.peek_next_page()?.is_none();

                                self.rep_level_decoder
                                    .as_mut()
                                    .unwrap()
                                    .set_data(rep_level_encoding, level_data);
                            }

                            if max_def_level > 0 {
                                let (bytes_read, level_data) = parse_v1_level(
                                    max_def_level,
                                    num_values,
                                    def_level_encoding,
                                    buf.start_from(offset),
                                )?;
                                offset += bytes_read;

                                self.def_level_decoder
                                    .as_mut()
                                    .unwrap()
                                    .set_data(def_level_encoding, level_data);
                            }

                            self.values_decoder.set_data(
                                encoding,
                                buf.start_from(offset),
                                num_values as usize,
                                None,
                            )?;
                            return Ok(true);
                        }
                        // 3. Data page v2
                        Page::DataPageV2 {
                            buf,
                            num_values,
                            encoding,
                            num_nulls,
                            num_rows: _,
                            def_levels_byte_len,
                            rep_levels_byte_len,
                            is_compressed: _,
                            statistics: _,
                        } => {
                            if num_nulls > num_values {
                                return Err(general_err!("more nulls than values in page, contained {} values and {} nulls", num_values, num_nulls));
                            }

                            self.num_buffered_values = num_values as _;
                            self.num_decoded_values = 0;

                            // DataPage v2 only supports RLE encoding for repetition
                            // levels
                            if self.descr.max_rep_level() > 0 {
                                // Technically a DataPage v2 should not write a record
                                // across multiple pages, however, the parquet writer
                                // used to do this so we preserve backwards compatibility
                                self.has_record_delimiter =
                                    self.page_reader.peek_next_page()?.is_none();

                                self.rep_level_decoder.as_mut().unwrap().set_data(
                                    Encoding::RLE,
                                    buf.range(0, rep_levels_byte_len as usize),
                                );
                            }

                            // DataPage v2 only supports RLE encoding for definition
                            // levels
                            if self.descr.max_def_level() > 0 {
                                self.def_level_decoder.as_mut().unwrap().set_data(
                                    Encoding::RLE,
                                    buf.range(
                                        rep_levels_byte_len as usize,
                                        def_levels_byte_len as usize,
                                    ),
                                );
                            }

                            self.values_decoder.set_data(
                                encoding,
                                buf.start_from(
                                    (rep_levels_byte_len + def_levels_byte_len) as usize,
                                ),
                                num_values as usize,
                                Some((num_values - num_nulls) as usize),
                            )?;
                            return Ok(true);
                        }
                    };
                }
            }
        }
    }

    /// Check whether there is more data to read from this column,
    /// If the current page is fully decoded, this will load the next page
    /// (if it exists) into the buffer
    #[inline]
    pub(crate) fn has_next(&mut self) -> Result<bool> {
        if self.num_buffered_values == 0
            || self.num_buffered_values == self.num_decoded_values
        {
            // TODO: should we return false if read_new_page() = true and
            // num_buffered_values = 0?
            if !self.read_new_page()? {
                Ok(false)
            } else {
                Ok(self.num_buffered_values != 0)
            }
        } else {
            Ok(true)
        }
    }
}

fn parse_v1_level(
    max_level: i16,
    num_buffered_values: u32,
    encoding: Encoding,
    buf: ByteBufferPtr,
) -> Result<(usize, ByteBufferPtr)> {
    match encoding {
        Encoding::RLE => {
            let i32_size = std::mem::size_of::<i32>();
            let data_size = read_num_bytes::<i32>(i32_size, buf.as_ref()) as usize;
            Ok((i32_size + data_size, buf.range(i32_size, data_size)))
        }
        Encoding::BIT_PACKED => {
            let bit_width = num_required_bits(max_level as u64);
            let num_bytes = ceil(
                (num_buffered_values as usize * bit_width as usize) as i64,
                8,
            ) as usize;
            Ok((num_bytes, buf.range(0, num_bytes)))
        }
        _ => Err(general_err!("invalid level encoding: {}", encoding)),
    }
}

#[cfg(test)]
mod tests {
    use super::*;

    use rand::distributions::uniform::SampleUniform;
    use std::{collections::VecDeque, sync::Arc};

    use crate::basic::Type as PhysicalType;
    use crate::schema::types::{ColumnDescriptor, ColumnPath, Type as SchemaType};
    use crate::util::test_common::page_util::InMemoryPageReader;
    use crate::util::test_common::rand_gen::make_pages;

    const NUM_LEVELS: usize = 128;
    const NUM_PAGES: usize = 2;
    const MAX_DEF_LEVEL: i16 = 5;
    const MAX_REP_LEVEL: i16 = 5;

    // Macro to generate test cases
    macro_rules! test {
        // branch for generating i32 cases
        ($test_func:ident, i32, $func:ident, $def_level:expr, $rep_level:expr,
     $num_pages:expr, $num_levels:expr, $batch_size:expr, $min:expr, $max:expr) => {
            test_internal!(
                $test_func,
                Int32Type,
                get_test_int32_type,
                $func,
                $def_level,
                $rep_level,
                $num_pages,
                $num_levels,
                $batch_size,
                $min,
                $max
            );
        };
        // branch for generating i64 cases
        ($test_func:ident, i64, $func:ident, $def_level:expr, $rep_level:expr,
     $num_pages:expr, $num_levels:expr, $batch_size:expr, $min:expr, $max:expr) => {
            test_internal!(
                $test_func,
                Int64Type,
                get_test_int64_type,
                $func,
                $def_level,
                $rep_level,
                $num_pages,
                $num_levels,
                $batch_size,
                $min,
                $max
            );
        };
    }

    macro_rules! test_internal {
        ($test_func:ident, $ty:ident, $pty:ident, $func:ident, $def_level:expr,
     $rep_level:expr, $num_pages:expr, $num_levels:expr, $batch_size:expr,
     $min:expr, $max:expr) => {
            #[test]
            fn $test_func() {
                let desc = Arc::new(ColumnDescriptor::new(
                    Arc::new($pty()),
                    $def_level,
                    $rep_level,
                    ColumnPath::new(Vec::new()),
                ));
                let mut tester = ColumnReaderTester::<$ty>::new();
                tester.$func(desc, $num_pages, $num_levels, $batch_size, $min, $max);
            }
        };
    }

    test!(
        test_read_plain_v1_int32,
        i32,
        plain_v1,
        MAX_DEF_LEVEL,
        MAX_REP_LEVEL,
        NUM_PAGES,
        NUM_LEVELS,
        16,
        std::i32::MIN,
        std::i32::MAX
    );
    test!(
        test_read_plain_v2_int32,
        i32,
        plain_v2,
        MAX_DEF_LEVEL,
        MAX_REP_LEVEL,
        NUM_PAGES,
        NUM_LEVELS,
        16,
        std::i32::MIN,
        std::i32::MAX
    );

    test!(
        test_read_plain_v1_int32_uneven,
        i32,
        plain_v1,
        MAX_DEF_LEVEL,
        MAX_REP_LEVEL,
        NUM_PAGES,
        NUM_LEVELS,
        17,
        std::i32::MIN,
        std::i32::MAX
    );
    test!(
        test_read_plain_v2_int32_uneven,
        i32,
        plain_v2,
        MAX_DEF_LEVEL,
        MAX_REP_LEVEL,
        NUM_PAGES,
        NUM_LEVELS,
        17,
        std::i32::MIN,
        std::i32::MAX
    );

    test!(
        test_read_plain_v1_int32_multi_page,
        i32,
        plain_v1,
        MAX_DEF_LEVEL,
        MAX_REP_LEVEL,
        NUM_PAGES,
        NUM_LEVELS,
        512,
        std::i32::MIN,
        std::i32::MAX
    );
    test!(
        test_read_plain_v2_int32_multi_page,
        i32,
        plain_v2,
        MAX_DEF_LEVEL,
        MAX_REP_LEVEL,
        NUM_PAGES,
        NUM_LEVELS,
        512,
        std::i32::MIN,
        std::i32::MAX
    );

    // test cases when column descriptor has MAX_DEF_LEVEL = 0 and MAX_REP_LEVEL = 0
    test!(
        test_read_plain_v1_int32_required_non_repeated,
        i32,
        plain_v1,
        0,
        0,
        NUM_PAGES,
        NUM_LEVELS,
        16,
        std::i32::MIN,
        std::i32::MAX
    );
    test!(
        test_read_plain_v2_int32_required_non_repeated,
        i32,
        plain_v2,
        0,
        0,
        NUM_PAGES,
        NUM_LEVELS,
        16,
        std::i32::MIN,
        std::i32::MAX
    );

    test!(
        test_read_plain_v1_int64,
        i64,
        plain_v1,
        1,
        1,
        NUM_PAGES,
        NUM_LEVELS,
        16,
        std::i64::MIN,
        std::i64::MAX
    );
    test!(
        test_read_plain_v2_int64,
        i64,
        plain_v2,
        1,
        1,
        NUM_PAGES,
        NUM_LEVELS,
        16,
        std::i64::MIN,
        std::i64::MAX
    );

    test!(
        test_read_plain_v1_int64_uneven,
        i64,
        plain_v1,
        1,
        1,
        NUM_PAGES,
        NUM_LEVELS,
        17,
        std::i64::MIN,
        std::i64::MAX
    );
    test!(
        test_read_plain_v2_int64_uneven,
        i64,
        plain_v2,
        1,
        1,
        NUM_PAGES,
        NUM_LEVELS,
        17,
        std::i64::MIN,
        std::i64::MAX
    );

    test!(
        test_read_plain_v1_int64_multi_page,
        i64,
        plain_v1,
        1,
        1,
        NUM_PAGES,
        NUM_LEVELS,
        512,
        std::i64::MIN,
        std::i64::MAX
    );
    test!(
        test_read_plain_v2_int64_multi_page,
        i64,
        plain_v2,
        1,
        1,
        NUM_PAGES,
        NUM_LEVELS,
        512,
        std::i64::MIN,
        std::i64::MAX
    );

    // test cases when column descriptor has MAX_DEF_LEVEL = 0 and MAX_REP_LEVEL = 0
    test!(
        test_read_plain_v1_int64_required_non_repeated,
        i64,
        plain_v1,
        0,
        0,
        NUM_PAGES,
        NUM_LEVELS,
        16,
        std::i64::MIN,
        std::i64::MAX
    );
    test!(
        test_read_plain_v2_int64_required_non_repeated,
        i64,
        plain_v2,
        0,
        0,
        NUM_PAGES,
        NUM_LEVELS,
        16,
        std::i64::MIN,
        std::i64::MAX
    );

    test!(
        test_read_dict_v1_int32_small,
        i32,
        dict_v1,
        MAX_DEF_LEVEL,
        MAX_REP_LEVEL,
        2,
        2,
        16,
        0,
        3
    );
    test!(
        test_read_dict_v2_int32_small,
        i32,
        dict_v2,
        MAX_DEF_LEVEL,
        MAX_REP_LEVEL,
        2,
        2,
        16,
        0,
        3
    );

    test!(
        test_read_dict_v1_int32,
        i32,
        dict_v1,
        MAX_DEF_LEVEL,
        MAX_REP_LEVEL,
        NUM_PAGES,
        NUM_LEVELS,
        16,
        0,
        3
    );
    test!(
        test_read_dict_v2_int32,
        i32,
        dict_v2,
        MAX_DEF_LEVEL,
        MAX_REP_LEVEL,
        NUM_PAGES,
        NUM_LEVELS,
        16,
        0,
        3
    );

    test!(
        test_read_dict_v1_int32_uneven,
        i32,
        dict_v1,
        MAX_DEF_LEVEL,
        MAX_REP_LEVEL,
        NUM_PAGES,
        NUM_LEVELS,
        17,
        0,
        3
    );
    test!(
        test_read_dict_v2_int32_uneven,
        i32,
        dict_v2,
        MAX_DEF_LEVEL,
        MAX_REP_LEVEL,
        NUM_PAGES,
        NUM_LEVELS,
        17,
        0,
        3
    );

    test!(
        test_read_dict_v1_int32_multi_page,
        i32,
        dict_v1,
        MAX_DEF_LEVEL,
        MAX_REP_LEVEL,
        NUM_PAGES,
        NUM_LEVELS,
        512,
        0,
        3
    );
    test!(
        test_read_dict_v2_int32_multi_page,
        i32,
        dict_v2,
        MAX_DEF_LEVEL,
        MAX_REP_LEVEL,
        NUM_PAGES,
        NUM_LEVELS,
        512,
        0,
        3
    );

    test!(
        test_read_dict_v1_int64,
        i64,
        dict_v1,
        MAX_DEF_LEVEL,
        MAX_REP_LEVEL,
        NUM_PAGES,
        NUM_LEVELS,
        16,
        0,
        3
    );
    test!(
        test_read_dict_v2_int64,
        i64,
        dict_v2,
        MAX_DEF_LEVEL,
        MAX_REP_LEVEL,
        NUM_PAGES,
        NUM_LEVELS,
        16,
        0,
        3
    );

    #[test]
    fn test_read_batch_values_only() {
        test_read_batch_int32(16, &mut [0; 10], None, None); // < batch_size
        test_read_batch_int32(16, &mut [0; 16], None, None); // == batch_size
        test_read_batch_int32(16, &mut [0; 51], None, None); // > batch_size
    }

    #[test]
    fn test_read_batch_values_def_levels() {
        test_read_batch_int32(16, &mut [0; 10], Some(&mut [0; 10]), None);
        test_read_batch_int32(16, &mut [0; 16], Some(&mut [0; 16]), None);
        test_read_batch_int32(16, &mut [0; 51], Some(&mut [0; 51]), None);
    }

    #[test]
    fn test_read_batch_values_rep_levels() {
        test_read_batch_int32(16, &mut [0; 10], None, Some(&mut [0; 10]));
        test_read_batch_int32(16, &mut [0; 16], None, Some(&mut [0; 16]));
        test_read_batch_int32(16, &mut [0; 51], None, Some(&mut [0; 51]));
    }

    #[test]
    fn test_read_batch_different_buf_sizes() {
        test_read_batch_int32(16, &mut [0; 8], Some(&mut [0; 9]), Some(&mut [0; 7]));
        test_read_batch_int32(16, &mut [0; 1], Some(&mut [0; 9]), Some(&mut [0; 3]));
    }

    #[test]
    fn test_read_batch_values_def_rep_levels() {
        test_read_batch_int32(
            128,
            &mut [0; 128],
            Some(&mut [0; 128]),
            Some(&mut [0; 128]),
        );
    }

    #[test]
    fn test_read_batch_adjust_after_buffering_page() {
        // This test covers scenario when buffering new page results in setting number
        // of decoded values to 0, resulting on reading `batch_size` of values, but it is
        // larger than we can insert into slice (affects values and levels).
        //
        // Note: values are chosen to reproduce the issue.
        //
        let primitive_type = get_test_int32_type();
        let desc = Arc::new(ColumnDescriptor::new(
            Arc::new(primitive_type),
            1,
            1,
            ColumnPath::new(Vec::new()),
        ));

        let num_pages = 2;
        let num_levels = 4;
        let batch_size = 5;
        let values = &mut vec![0; 7];
        let def_levels = &mut vec![0; 7];
        let rep_levels = &mut vec![0; 7];

        let mut tester = ColumnReaderTester::<Int32Type>::new();
        tester.test_read_batch(
            desc,
            Encoding::RLE_DICTIONARY,
            num_pages,
            num_levels,
            batch_size,
            std::i32::MIN,
            std::i32::MAX,
            values,
            Some(def_levels),
            Some(rep_levels),
            false,
        );
    }

    // ----------------------------------------------------------------------
    // Helper methods to make pages and test
    //
    // # Overview
    //
    // Most of the test functionality is implemented in `ColumnReaderTester`, which
    // provides some general data page test methods:
    // - `test_read_batch_general`
    // - `test_read_batch`
    //
    // There are also some high level wrappers that are part of `ColumnReaderTester`:
    // - `plain_v1` -> call `test_read_batch_general` with data page v1 and plain encoding
    // - `plain_v2` -> call `test_read_batch_general` with data page v2 and plain encoding
    // - `dict_v1` -> call `test_read_batch_general` with data page v1 + dictionary page
    // - `dict_v2` -> call `test_read_batch_general` with data page v2 + dictionary page
    //
    // And even higher level wrappers that simplify testing of almost the same test cases:
    // - `get_test_int32_type`, provides dummy schema type
    // - `get_test_int64_type`, provides dummy schema type
    // - `test_read_batch_int32`, wrapper for `read_batch` tests, since they are basically
    //   the same, just different def/rep levels and batch size.
    //
    // # Page assembly
    //
    // Page construction and generation of values, definition and repetition levels
    // happens in `make_pages` function.
    // All values are randomly generated based on provided min/max, levels are calculated
    // based on provided max level for column descriptor (which is basically either int32
    // or int64 type in tests) and `levels_per_page` variable.
    //
    // We use `DataPageBuilder` and its implementation `DataPageBuilderImpl` to actually
    // turn values, definition and repetition levels into data pages (either v1 or v2).
    //
    // Those data pages are then stored as part of `TestPageReader` (we just pass vector
    // of generated pages directly), which implements `PageReader` interface.
    //
    // # Comparison
    //
    // This allows us to pass test page reader into column reader, so we can test
    // functionality of column reader - see `test_read_batch`, where we create column
    // reader -> typed column reader, buffer values in `read_batch` method and compare
    // output with generated data.

    // Returns dummy Parquet `Type` for primitive field, because most of our tests use
    // INT32 physical type.
    fn get_test_int32_type() -> SchemaType {
        SchemaType::primitive_type_builder("a", PhysicalType::INT32)
            .with_repetition(Repetition::REQUIRED)
            .with_converted_type(ConvertedType::INT_32)
            .with_length(-1)
            .build()
            .expect("build() should be OK")
    }

    // Returns dummy Parquet `Type` for INT64 physical type.
    fn get_test_int64_type() -> SchemaType {
        SchemaType::primitive_type_builder("a", PhysicalType::INT64)
            .with_repetition(Repetition::REQUIRED)
            .with_converted_type(ConvertedType::INT_64)
            .with_length(-1)
            .build()
            .expect("build() should be OK")
    }

    // Tests `read_batch()` functionality for INT32.
    //
    // This is a high level wrapper on `ColumnReaderTester` that allows us to specify some
    // boilerplate code for setting up definition/repetition levels and column descriptor.
    fn test_read_batch_int32(
        batch_size: usize,
        values: &mut [i32],
        def_levels: Option<&mut [i16]>,
        rep_levels: Option<&mut [i16]>,
    ) {
        let primitive_type = get_test_int32_type();
        // make field is required based on provided slices of levels
        let max_def_level = if def_levels.is_some() {
            MAX_DEF_LEVEL
        } else {
            0
        };
        let max_rep_level = if rep_levels.is_some() {
            MAX_REP_LEVEL
        } else {
            0
        };

        let desc = Arc::new(ColumnDescriptor::new(
            Arc::new(primitive_type),
            max_def_level,
            max_rep_level,
            ColumnPath::new(Vec::new()),
        ));
        let mut tester = ColumnReaderTester::<Int32Type>::new();
        tester.test_read_batch(
            desc,
            Encoding::RLE_DICTIONARY,
            NUM_PAGES,
            NUM_LEVELS,
            batch_size,
            i32::MIN,
            i32::MAX,
            values,
            def_levels,
            rep_levels,
            false,
        );
    }

    struct ColumnReaderTester<T: DataType>
    where
        T::T: PartialOrd + SampleUniform + Copy,
    {
        rep_levels: Vec<i16>,
        def_levels: Vec<i16>,
        values: Vec<T::T>,
    }

    impl<T: DataType> ColumnReaderTester<T>
    where
        T::T: PartialOrd + SampleUniform + Copy,
    {
        pub fn new() -> Self {
            Self {
                rep_levels: Vec::new(),
                def_levels: Vec::new(),
                values: Vec::new(),
            }
        }

        // Method to generate and test data pages v1
        fn plain_v1(
            &mut self,
            desc: ColumnDescPtr,
            num_pages: usize,
            num_levels: usize,
            batch_size: usize,
            min: T::T,
            max: T::T,
        ) {
            self.test_read_batch_general(
                desc,
                Encoding::PLAIN,
                num_pages,
                num_levels,
                batch_size,
                min,
                max,
                false,
            );
        }

        // Method to generate and test data pages v2
        fn plain_v2(
            &mut self,
            desc: ColumnDescPtr,
            num_pages: usize,
            num_levels: usize,
            batch_size: usize,
            min: T::T,
            max: T::T,
        ) {
            self.test_read_batch_general(
                desc,
                Encoding::PLAIN,
                num_pages,
                num_levels,
                batch_size,
                min,
                max,
                true,
            );
        }

        // Method to generate and test dictionary page + data pages v1
        fn dict_v1(
            &mut self,
            desc: ColumnDescPtr,
            num_pages: usize,
            num_levels: usize,
            batch_size: usize,
            min: T::T,
            max: T::T,
        ) {
            self.test_read_batch_general(
                desc,
                Encoding::RLE_DICTIONARY,
                num_pages,
                num_levels,
                batch_size,
                min,
                max,
                false,
            );
        }

        // Method to generate and test dictionary page + data pages v2
        fn dict_v2(
            &mut self,
            desc: ColumnDescPtr,
            num_pages: usize,
            num_levels: usize,
            batch_size: usize,
            min: T::T,
            max: T::T,
        ) {
            self.test_read_batch_general(
                desc,
                Encoding::RLE_DICTIONARY,
                num_pages,
                num_levels,
                batch_size,
                min,
                max,
                true,
            );
        }

        // Helper function for the general case of `read_batch()` where `values`,
        // `def_levels` and `rep_levels` are always provided with enough space.
        #[allow(clippy::too_many_arguments)]
        fn test_read_batch_general(
            &mut self,
            desc: ColumnDescPtr,
            encoding: Encoding,
            num_pages: usize,
            num_levels: usize,
            batch_size: usize,
            min: T::T,
            max: T::T,
            use_v2: bool,
        ) {
            let mut def_levels = vec![0; num_levels * num_pages];
            let mut rep_levels = vec![0; num_levels * num_pages];
            let mut values = vec![T::T::default(); num_levels * num_pages];
            self.test_read_batch(
                desc,
                encoding,
                num_pages,
                num_levels,
                batch_size,
                min,
                max,
                &mut values,
                Some(&mut def_levels),
                Some(&mut rep_levels),
                use_v2,
            );
        }

        // Helper function to test `read_batch()` method with custom buffers for values,
        // definition and repetition levels.
        #[allow(clippy::too_many_arguments)]
        fn test_read_batch(
            &mut self,
            desc: ColumnDescPtr,
            encoding: Encoding,
            num_pages: usize,
            num_levels: usize,
            batch_size: usize,
            min: T::T,
            max: T::T,
            values: &mut [T::T],
            mut def_levels: Option<&mut [i16]>,
            mut rep_levels: Option<&mut [i16]>,
            use_v2: bool,
        ) {
            let mut pages = VecDeque::new();
            make_pages::<T>(
                desc.clone(),
                encoding,
                num_pages,
                num_levels,
                min,
                max,
                &mut self.def_levels,
                &mut self.rep_levels,
                &mut self.values,
                &mut pages,
                use_v2,
            );
            let max_def_level = desc.max_def_level();
            let max_rep_level = desc.max_rep_level();
            let page_reader = InMemoryPageReader::new(pages);
            let column_reader: ColumnReader =
                get_column_reader(desc, Box::new(page_reader));
            let mut typed_column_reader = get_typed_column_reader::<T>(column_reader);

            let mut curr_values_read = 0;
            let mut curr_levels_read = 0;
            loop {
                let actual_def_levels =
                    def_levels.as_mut().map(|vec| &mut vec[curr_levels_read..]);
                let actual_rep_levels =
                    rep_levels.as_mut().map(|vec| &mut vec[curr_levels_read..]);

                let (_, values_read, levels_read) = typed_column_reader
                    .read_records(
                        batch_size,
                        actual_def_levels,
                        actual_rep_levels,
                        &mut values[curr_values_read..],
                    )
                    .expect("read_batch() should be OK");

                curr_values_read += values_read;
                curr_levels_read += levels_read;

                if values_read == 0 && levels_read == 0 {
                    break;
                }
            }

            assert!(
                values.len() >= curr_values_read,
                "values.len() >= values_read"
            );
            assert_eq!(
                &values[0..curr_values_read],
                &self.values[0..curr_values_read],
                "values content doesn't match"
            );

            if max_def_level > 0 {
                let levels = def_levels.as_ref().unwrap();
                assert!(
                    levels.len() >= curr_levels_read,
                    "def_levels.len() >= levels_read"
                );
                assert_eq!(
                    &levels[0..curr_levels_read],
                    &self.def_levels[0..curr_levels_read],
                    "definition levels content doesn't match"
                );
            }

            if max_rep_level > 0 {
                let levels = rep_levels.as_ref().unwrap();
                assert!(
                    levels.len() >= curr_levels_read,
                    "rep_levels.len() >= levels_read"
                );
                assert_eq!(
                    &levels[0..curr_levels_read],
                    &self.rep_levels[0..curr_levels_read],
                    "repetition levels content doesn't match"
                );
            }

            assert!(
                curr_levels_read >= curr_values_read,
                "expected levels read to be greater than values read"
            );
        }
    }
}<|MERGE_RESOLUTION|>--- conflicted
+++ resolved
@@ -212,13 +212,8 @@
         Ok((values, levels))
     }
 
-<<<<<<< HEAD
-    /// Read up to `num_records` whole records, returning the number of complete
+    /// Read up to `max_records` whole records, returning the number of complete
     /// records, non-null values and levels decoded. Records will not be partially read
-=======
-    /// Read up to `max_records` returning the number of complete records, non-null
-    /// values and levels decoded
->>>>>>> 92e1e9ad
     ///
     /// If the max definition level is 0, `def_levels` will be ignored and the number of records,
     /// non-null values and levels decoded will all be equal, otherwise `def_levels` will be
