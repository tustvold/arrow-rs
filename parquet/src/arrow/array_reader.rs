// Licensed to the Apache Software Foundation (ASF) under one
// or more contributor license agreements.  See the NOTICE file
// distributed with this work for additional information
// regarding copyright ownership.  The ASF licenses this file
// to you under the Apache License, Version 2.0 (the
// "License"); you may not use this file except in compliance
// with the License.  You may obtain a copy of the License at
//
//   http://www.apache.org/licenses/LICENSE-2.0
//
// Unless required by applicable law or agreed to in writing,
// software distributed under the License is distributed on an
// "AS IS" BASIS, WITHOUT WARRANTIES OR CONDITIONS OF ANY
// KIND, either express or implied.  See the License for the
// specific language governing permissions and limitations
// under the License.

use std::cmp::{max, min};
use std::collections::{HashMap, HashSet};
use std::marker::PhantomData;
use std::mem::size_of;
use std::result::Result::Ok;
use std::sync::Arc;
use std::vec::Vec;

use arrow::array::{
    new_empty_array, Array, ArrayData, ArrayDataBuilder, ArrayRef, BinaryArray,
    BinaryBuilder, BooleanArray, BooleanBufferBuilder, BooleanBuilder, DecimalBuilder,
    FixedSizeBinaryArray, FixedSizeBinaryBuilder, GenericListArray, Int16BufferBuilder,
    Int32Array, Int64Array, MapArray, OffsetSizeTrait, PrimitiveArray, PrimitiveBuilder,
    StringArray, StringBuilder, StructArray,
};
use arrow::buffer::{Buffer, MutableBuffer};
use arrow::datatypes::{
    ArrowPrimitiveType, BooleanType as ArrowBooleanType, DataType as ArrowType,
    Date32Type as ArrowDate32Type, Date64Type as ArrowDate64Type,
    DurationMicrosecondType as ArrowDurationMicrosecondType,
    DurationMillisecondType as ArrowDurationMillisecondType,
    DurationNanosecondType as ArrowDurationNanosecondType,
    DurationSecondType as ArrowDurationSecondType, Field,
    Float32Type as ArrowFloat32Type, Float64Type as ArrowFloat64Type,
    Int16Type as ArrowInt16Type, Int32Type as ArrowInt32Type,
    Int64Type as ArrowInt64Type, Int8Type as ArrowInt8Type, IntervalUnit, Schema,
    Time32MillisecondType as ArrowTime32MillisecondType,
    Time32SecondType as ArrowTime32SecondType,
    Time64MicrosecondType as ArrowTime64MicrosecondType,
    Time64NanosecondType as ArrowTime64NanosecondType, TimeUnit as ArrowTimeUnit,
    TimestampMicrosecondType as ArrowTimestampMicrosecondType,
    TimestampMillisecondType as ArrowTimestampMillisecondType,
    TimestampNanosecondType as ArrowTimestampNanosecondType,
    TimestampSecondType as ArrowTimestampSecondType, ToByteSlice,
    UInt16Type as ArrowUInt16Type, UInt32Type as ArrowUInt32Type,
    UInt64Type as ArrowUInt64Type, UInt8Type as ArrowUInt8Type,
};
use arrow::util::bit_util;

use crate::arrow::converter::{
    BinaryArrayConverter, BinaryConverter, Converter, DecimalArrayConverter,
    DecimalConverter, FixedLenBinaryConverter, FixedSizeArrayConverter,
    Int96ArrayConverter, Int96Converter, IntervalDayTimeArrayConverter,
    IntervalDayTimeConverter, IntervalYearMonthArrayConverter,
    IntervalYearMonthConverter, LargeBinaryArrayConverter, LargeBinaryConverter,
    LargeUtf8ArrayConverter, LargeUtf8Converter,
};
use crate::arrow::record_reader::RecordReader;
use crate::arrow::schema::parquet_to_arrow_field;
use crate::basic::{ConvertedType, Repetition, Type as PhysicalType};
use crate::column::page::PageIterator;
use crate::column::reader::ColumnReaderImpl;
use crate::data_type::{
    BoolType, ByteArrayType, DataType, DoubleType, FixedLenByteArrayType, FloatType,
    Int32Type, Int64Type, Int96Type,
};
use crate::errors::{ParquetError, ParquetError::ArrowError, Result};
use crate::file::reader::{FilePageIterator, FileReader};
use crate::schema::types::{
    ColumnDescPtr, ColumnDescriptor, ColumnPath, SchemaDescPtr, Type, TypePtr,
};
use crate::schema::visitor::TypeVisitor;
use std::any::Any;

/// Array reader reads parquet data into arrow array.
pub trait ArrayReader {
    fn as_any(&self) -> &dyn Any;

    /// Returns the arrow type of this array reader.
    fn get_data_type(&self) -> &ArrowType;

    /// Reads at most `batch_size` records into an arrow array and return it.
    fn next_batch(&mut self, batch_size: usize) -> Result<ArrayRef>;

    /// If this array has a non-zero definition level, i.e. has a nullable parent
    /// array, returns the definition levels of data from the last call of `next_batch`
    ///
    /// Otherwise returns None
    ///
    /// This is used by parent [`ArrayReader`] to compute their null bitmaps
    fn get_def_levels(&self) -> Option<&[i16]>;

    /// If this array has a non-zero repetition level, i.e. has a repeated parent
    /// array, returns the repetition levels of data from the last call of `next_batch`
    ///
    /// Otherwise returns None
    ///
    /// This is used by parent [`ArrayReader`] to compute their array offsets
    fn get_rep_levels(&self) -> Option<&[i16]>;
}

/// Uses `record_reader` to read up to `batch_size` records from `pages`
///
/// Returns the number of records read, which can be less than batch_size if
/// pages is exhausted.
fn read_records<T: DataType>(
    record_reader: &mut RecordReader<T>,
    pages: &mut dyn PageIterator,
    batch_size: usize,
) -> Result<usize> {
    let mut records_read = 0usize;
    while records_read < batch_size {
        let records_to_read = batch_size - records_read;

        let records_read_once = record_reader.read_records(records_to_read)?;
        records_read += records_read_once;

        // Record reader exhausted
        if records_read_once < records_to_read {
            if let Some(page_reader) = pages.next() {
                // Read from new page reader (i.e. column chunk)
                record_reader.set_page_reader(page_reader?)?;
            } else {
                // Page reader also exhausted
                break;
            }
        }
    }
    Ok(records_read)
}

/// A NullArrayReader reads Parquet columns stored as null int32s with an Arrow
/// NullArray type.
pub struct NullArrayReader<T: DataType> {
    data_type: ArrowType,
    pages: Box<dyn PageIterator>,
    def_levels_buffer: Option<Buffer>,
    rep_levels_buffer: Option<Buffer>,
    column_desc: ColumnDescPtr,
    record_reader: RecordReader<T>,
    _type_marker: PhantomData<T>,
}

impl<T: DataType> NullArrayReader<T> {
    /// Construct null array reader.
    pub fn new(pages: Box<dyn PageIterator>, column_desc: ColumnDescPtr) -> Result<Self> {
        let record_reader = RecordReader::<T>::new(column_desc.clone());

        Ok(Self {
            data_type: ArrowType::Null,
            pages,
            def_levels_buffer: None,
            rep_levels_buffer: None,
            column_desc,
            record_reader,
            _type_marker: PhantomData,
        })
    }
}

/// Implementation of primitive array reader.
impl<T: DataType> ArrayReader for NullArrayReader<T> {
    fn as_any(&self) -> &dyn Any {
        self
    }

    /// Returns data type of primitive array.
    fn get_data_type(&self) -> &ArrowType {
        &self.data_type
    }

    /// Reads at most `batch_size` records into array.
    fn next_batch(&mut self, batch_size: usize) -> Result<ArrayRef> {
        let records_read =
            read_records(&mut self.record_reader, self.pages.as_mut(), batch_size)?;

        // convert to arrays
        let array = arrow::array::NullArray::new(records_read);

        // save definition and repetition buffers
        self.def_levels_buffer = self.record_reader.consume_def_levels()?;
        self.rep_levels_buffer = self.record_reader.consume_rep_levels()?;
        self.record_reader.reset();
        Ok(Arc::new(array))
    }

    fn get_def_levels(&self) -> Option<&[i16]> {
        self.def_levels_buffer
            .as_ref()
            .map(|buf| unsafe { buf.typed_data() })
    }

    fn get_rep_levels(&self) -> Option<&[i16]> {
        self.rep_levels_buffer
            .as_ref()
            .map(|buf| unsafe { buf.typed_data() })
    }
}

/// Primitive array readers are leaves of array reader tree. They accept page iterator
/// and read them into primitive arrays.
pub struct PrimitiveArrayReader<T: DataType> {
    data_type: ArrowType,
    pages: Box<dyn PageIterator>,
    def_levels_buffer: Option<Buffer>,
    rep_levels_buffer: Option<Buffer>,
    column_desc: ColumnDescPtr,
    record_reader: RecordReader<T>,
    _type_marker: PhantomData<T>,
}

impl<T: DataType> PrimitiveArrayReader<T> {
    /// Construct primitive array reader.
    pub fn new(
        pages: Box<dyn PageIterator>,
        column_desc: ColumnDescPtr,
        arrow_type: Option<ArrowType>,
    ) -> Result<Self> {
        // Check if Arrow type is specified, else create it from Parquet type
        let data_type = match arrow_type {
            Some(t) => t,
            None => parquet_to_arrow_field(column_desc.as_ref())?
                .data_type()
                .clone(),
        };

        let record_reader = RecordReader::<T>::new(column_desc.clone());

        Ok(Self {
            data_type,
            pages,
            def_levels_buffer: None,
            rep_levels_buffer: None,
            column_desc,
            record_reader,
            _type_marker: PhantomData,
        })
    }
}

/// Implementation of primitive array reader.
impl<T: DataType> ArrayReader for PrimitiveArrayReader<T> {
    fn as_any(&self) -> &dyn Any {
        self
    }

    /// Returns data type of primitive array.
    fn get_data_type(&self) -> &ArrowType {
        &self.data_type
    }

    /// Reads at most `batch_size` records into array.
    fn next_batch(&mut self, batch_size: usize) -> Result<ArrayRef> {
        read_records(&mut self.record_reader, self.pages.as_mut(), batch_size)?;

        let target_type = self.get_data_type().clone();
        let arrow_data_type = match T::get_physical_type() {
            PhysicalType::BOOLEAN => ArrowBooleanType::DATA_TYPE,
            PhysicalType::INT32 => {
                match target_type {
                    ArrowType::UInt32 => {
                        // follow C++ implementation and use overflow/reinterpret cast from  i32 to u32 which will map
                        // `i32::MIN..0` to `(i32::MAX as u32)..u32::MAX`
                        ArrowUInt32Type::DATA_TYPE
                    }
                    _ => ArrowInt32Type::DATA_TYPE,
                }
            }
            PhysicalType::INT64 => {
                match target_type {
                    ArrowType::UInt64 => {
                        // follow C++ implementation and use overflow/reinterpret cast from  i64 to u64 which will map
                        // `i64::MIN..0` to `(i64::MAX as u64)..u64::MAX`
                        ArrowUInt64Type::DATA_TYPE
                    }
                    _ => ArrowInt64Type::DATA_TYPE,
                }
            }
            PhysicalType::FLOAT => ArrowFloat32Type::DATA_TYPE,
            PhysicalType::DOUBLE => ArrowFloat64Type::DATA_TYPE,
            PhysicalType::INT96
            | PhysicalType::BYTE_ARRAY
            | PhysicalType::FIXED_LEN_BYTE_ARRAY => {
                unreachable!(
                    "PrimitiveArrayReaders don't support complex physical types"
                );
            }
        };

        // Convert to arrays by using the Parquet phyisical type.
        // The physical types are then cast to Arrow types if necessary

        let mut record_data = self.record_reader.consume_record_data()?;

        if T::get_physical_type() == PhysicalType::BOOLEAN {
            let mut boolean_buffer = BooleanBufferBuilder::new(record_data.len());

            for e in record_data.as_slice() {
                boolean_buffer.append(*e > 0);
            }
            record_data = boolean_buffer.finish();
        }

        let mut array_data = ArrayDataBuilder::new(arrow_data_type)
            .len(self.record_reader.num_values())
            .add_buffer(record_data);

        if let Some(b) = self.record_reader.consume_bitmap_buffer()? {
            array_data = array_data.null_bit_buffer(b);
        }

        let array_data = unsafe { array_data.build_unchecked() };
        let array = match T::get_physical_type() {
            PhysicalType::BOOLEAN => Arc::new(BooleanArray::from(array_data)) as ArrayRef,
            PhysicalType::INT32 => {
                Arc::new(PrimitiveArray::<ArrowInt32Type>::from(array_data)) as ArrayRef
            }
            PhysicalType::INT64 => {
                Arc::new(PrimitiveArray::<ArrowInt64Type>::from(array_data)) as ArrayRef
            }
            PhysicalType::FLOAT => {
                Arc::new(PrimitiveArray::<ArrowFloat32Type>::from(array_data)) as ArrayRef
            }
            PhysicalType::DOUBLE => {
                Arc::new(PrimitiveArray::<ArrowFloat64Type>::from(array_data)) as ArrayRef
            }
            PhysicalType::INT96
            | PhysicalType::BYTE_ARRAY
            | PhysicalType::FIXED_LEN_BYTE_ARRAY => {
                unreachable!(
                    "PrimitiveArrayReaders don't support complex physical types"
                );
            }
        };

        // cast to Arrow type
        // We make a strong assumption here that the casts should be infallible.
        // If the cast fails because of incompatible datatypes, then there might
        // be a bigger problem with how Arrow schemas are converted to Parquet.
        //
        // As there is not always a 1:1 mapping between Arrow and Parquet, there
        // are datatypes which we must convert explicitly.
        // These are:
        // - date64: we should cast int32 to date32, then date32 to date64.
        let array = match target_type {
            ArrowType::Date64 => {
                // this is cheap as it internally reinterprets the data
                let a = arrow::compute::cast(&array, &ArrowType::Date32)?;
                arrow::compute::cast(&a, &target_type)?
            }
            ArrowType::Decimal(p, s) => {
                let mut builder = DecimalBuilder::new(array.len(), p, s);
                match array.data_type() {
                    ArrowType::Int32 => {
                        let values = array.as_any().downcast_ref::<Int32Array>().unwrap();
                        for maybe_value in values.iter() {
                            match maybe_value {
                                Some(value) => builder.append_value(value as i128)?,
                                None => builder.append_null()?,
                            }
                        }
                    }
                    ArrowType::Int64 => {
                        let values = array.as_any().downcast_ref::<Int64Array>().unwrap();
                        for maybe_value in values.iter() {
                            match maybe_value {
                                Some(value) => builder.append_value(value as i128)?,
                                None => builder.append_null()?,
                            }
                        }
                    }
                    _ => {
                        return Err(ArrowError(format!(
                            "Cannot convert {:?} to decimal",
                            array.data_type()
                        )))
                    }
                }
                Arc::new(builder.finish()) as ArrayRef
            }
            _ => arrow::compute::cast(&array, &target_type)?,
        };

        // save definition and repetition buffers
        self.def_levels_buffer = self.record_reader.consume_def_levels()?;
        self.rep_levels_buffer = self.record_reader.consume_rep_levels()?;
        self.record_reader.reset();
        Ok(array)
    }

    fn get_def_levels(&self) -> Option<&[i16]> {
        self.def_levels_buffer
            .as_ref()
            .map(|buf| unsafe { buf.typed_data() })
    }

    fn get_rep_levels(&self) -> Option<&[i16]> {
        self.rep_levels_buffer
            .as_ref()
            .map(|buf| unsafe { buf.typed_data() })
    }
}

/// Primitive array readers are leaves of array reader tree. They accept page iterator
/// and read them into primitive arrays.
pub struct ComplexObjectArrayReader<T, C>
where
    T: DataType,
    C: Converter<Vec<Option<T::T>>, ArrayRef> + 'static,
{
    data_type: ArrowType,
    pages: Box<dyn PageIterator>,
    def_levels_buffer: Option<Vec<i16>>,
    rep_levels_buffer: Option<Vec<i16>>,
    column_desc: ColumnDescPtr,
    column_reader: Option<ColumnReaderImpl<T>>,
    converter: C,
    _parquet_type_marker: PhantomData<T>,
    _converter_marker: PhantomData<C>,
}

impl<T, C> ArrayReader for ComplexObjectArrayReader<T, C>
where
    T: DataType,
    C: Converter<Vec<Option<T::T>>, ArrayRef> + 'static,
{
    fn as_any(&self) -> &dyn Any {
        self
    }

    fn get_data_type(&self) -> &ArrowType {
        &self.data_type
    }

    fn next_batch(&mut self, batch_size: usize) -> Result<ArrayRef> {
        // Try to initialize column reader
        if self.column_reader.is_none() {
            self.next_column_reader()?;
        }

        let mut data_buffer: Vec<T::T> = Vec::with_capacity(batch_size);
        data_buffer.resize_with(batch_size, T::T::default);

        let mut def_levels_buffer = if self.column_desc.max_def_level() > 0 {
            let mut buf: Vec<i16> = Vec::with_capacity(batch_size);
            buf.resize_with(batch_size, || 0);
            Some(buf)
        } else {
            None
        };

        let mut rep_levels_buffer = if self.column_desc.max_rep_level() > 0 {
            let mut buf: Vec<i16> = Vec::with_capacity(batch_size);
            buf.resize_with(batch_size, || 0);
            Some(buf)
        } else {
            None
        };

        let mut num_read = 0;

        while self.column_reader.is_some() && num_read < batch_size {
            let num_to_read = batch_size - num_read;
            let cur_data_buf = &mut data_buffer[num_read..];
            let cur_def_levels_buf =
                def_levels_buffer.as_mut().map(|b| &mut b[num_read..]);
            let cur_rep_levels_buf =
                rep_levels_buffer.as_mut().map(|b| &mut b[num_read..]);
            let (data_read, levels_read) =
                self.column_reader.as_mut().unwrap().read_batch(
                    num_to_read,
                    cur_def_levels_buf,
                    cur_rep_levels_buf,
                    cur_data_buf,
                )?;

            // Fill space
            if levels_read > data_read {
                def_levels_buffer.iter().for_each(|def_levels_buffer| {
                    let (mut level_pos, mut data_pos) = (levels_read, data_read);
                    while level_pos > 0 && data_pos > 0 {
                        if def_levels_buffer[num_read + level_pos - 1]
                            == self.column_desc.max_def_level()
                        {
                            cur_data_buf.swap(level_pos - 1, data_pos - 1);
                            level_pos -= 1;
                            data_pos -= 1;
                        } else {
                            level_pos -= 1;
                        }
                    }
                });
            }

            let values_read = max(levels_read, data_read);
            num_read += values_read;
            // current page exhausted && page iterator exhausted
            if values_read < num_to_read && !self.next_column_reader()? {
                break;
            }
        }

        data_buffer.truncate(num_read);
        def_levels_buffer
            .iter_mut()
            .for_each(|buf| buf.truncate(num_read));
        rep_levels_buffer
            .iter_mut()
            .for_each(|buf| buf.truncate(num_read));

        self.def_levels_buffer = def_levels_buffer;
        self.rep_levels_buffer = rep_levels_buffer;

        let data: Vec<Option<T::T>> = if self.def_levels_buffer.is_some() {
            data_buffer
                .into_iter()
                .zip(self.def_levels_buffer.as_ref().unwrap().iter())
                .map(|(t, def_level)| {
                    if *def_level == self.column_desc.max_def_level() {
                        Some(t)
                    } else {
                        None
                    }
                })
                .collect()
        } else {
            data_buffer.into_iter().map(Some).collect()
        };

        let mut array = self.converter.convert(data)?;

        if let ArrowType::Dictionary(_, _) = self.data_type {
            array = arrow::compute::cast(&array, &self.data_type)?;
        }

        Ok(array)
    }

    fn get_def_levels(&self) -> Option<&[i16]> {
        self.def_levels_buffer.as_deref()
    }

    fn get_rep_levels(&self) -> Option<&[i16]> {
        self.rep_levels_buffer.as_deref()
    }
}

impl<T, C> ComplexObjectArrayReader<T, C>
where
    T: DataType,
    C: Converter<Vec<Option<T::T>>, ArrayRef> + 'static,
{
    pub fn new(
        pages: Box<dyn PageIterator>,
        column_desc: ColumnDescPtr,
        converter: C,
        arrow_type: Option<ArrowType>,
    ) -> Result<Self> {
        let data_type = match arrow_type {
            Some(t) => t,
            None => parquet_to_arrow_field(column_desc.as_ref())?
                .data_type()
                .clone(),
        };

        Ok(Self {
            data_type,
            pages,
            def_levels_buffer: None,
            rep_levels_buffer: None,
            column_desc,
            column_reader: None,
            converter,
            _parquet_type_marker: PhantomData,
            _converter_marker: PhantomData,
        })
    }

    fn next_column_reader(&mut self) -> Result<bool> {
        Ok(match self.pages.next() {
            Some(page) => {
                self.column_reader =
                    Some(ColumnReaderImpl::<T>::new(self.column_desc.clone(), page?));
                true
            }
            None => false,
        })
    }
}

/// Implementation of list array reader.
pub struct ListArrayReader<OffsetSize: OffsetSizeTrait> {
    item_reader: Box<dyn ArrayReader>,
    data_type: ArrowType,
    item_type: ArrowType,
    list_def_level: i16,
    list_rep_level: i16,
    list_empty_def_level: i16,
    list_null_def_level: i16,
    def_level_buffer: Option<Buffer>,
    rep_level_buffer: Option<Buffer>,
    _marker: PhantomData<OffsetSize>,
}

impl<OffsetSize: OffsetSizeTrait> ListArrayReader<OffsetSize> {
    /// Construct list array reader.
    pub fn new(
        item_reader: Box<dyn ArrayReader>,
        data_type: ArrowType,
        item_type: ArrowType,
        def_level: i16,
        rep_level: i16,
        list_null_def_level: i16,
        list_empty_def_level: i16,
    ) -> Self {
        Self {
            item_reader,
            data_type,
            item_type,
            list_def_level: def_level,
            list_rep_level: rep_level,
            list_null_def_level,
            list_empty_def_level,
            def_level_buffer: None,
            rep_level_buffer: None,
            _marker: PhantomData,
        }
    }
}

macro_rules! remove_primitive_array_indices {
    ($arr: expr, $item_type:ty, $indices:expr) => {{
        let array_data = match $arr.as_any().downcast_ref::<PrimitiveArray<$item_type>>() {
            Some(a) => a,
            _ => return Err(ParquetError::General(format!("Error generating next batch for ListArray: {:?} cannot be downcast to PrimitiveArray", $arr))),
        };
        let mut builder = PrimitiveBuilder::<$item_type>::new($arr.len());
        for i in 0..array_data.len() {
            if !$indices.contains(&i) {
                if array_data.is_null(i) {
                    builder.append_null()?;
                } else {
                    builder.append_value(array_data.value(i))?;
                }
            }
        }
        Ok(Arc::new(builder.finish()))
    }};
}

macro_rules! remove_array_indices_custom_builder {
    ($arr: expr, $array_type:ty, $item_builder:ident, $indices:expr) => {{
        let array_data = match $arr.as_any().downcast_ref::<$array_type>() {
            Some(a) => a,
            _ => return Err(ParquetError::General(format!("Error generating next batch for ListArray: {:?} cannot be downcast to PrimitiveArray", $arr))),
        };
        let mut builder = $item_builder::new(array_data.len());

        for i in 0..array_data.len() {
            if !$indices.contains(&i) {
                if array_data.is_null(i) {
                    builder.append_null()?;
                } else {
                    builder.append_value(array_data.value(i))?;
                }
            }
        }
        Ok(Arc::new(builder.finish()))
    }};
}

macro_rules! remove_fixed_size_binary_array_indices {
    ($arr: expr, $array_type:ty, $item_builder:ident, $indices:expr, $len:expr) => {{
        let array_data = match $arr.as_any().downcast_ref::<$array_type>() {
            Some(a) => a,
            _ => return Err(ParquetError::General(format!("Error generating next batch for ListArray: {:?} cannot be downcast to PrimitiveArray", $arr))),
        };
        let mut builder = FixedSizeBinaryBuilder::new(array_data.len(), $len);
        for i in 0..array_data.len() {
            if !$indices.contains(&i) {
                if array_data.is_null(i) {
                    builder.append_null()?;
                } else {
                    builder.append_value(array_data.value(i))?;
                }
            }
        }
        Ok(Arc::new(builder.finish()))
    }};
}

fn remove_indices(
    arr: ArrayRef,
    item_type: ArrowType,
    indices: Vec<usize>,
) -> Result<ArrayRef> {
    match item_type {
        ArrowType::UInt8 => remove_primitive_array_indices!(arr, ArrowUInt8Type, indices),
        ArrowType::UInt16 => {
            remove_primitive_array_indices!(arr, ArrowUInt16Type, indices)
        }
        ArrowType::UInt32 => {
            remove_primitive_array_indices!(arr, ArrowUInt32Type, indices)
        }
        ArrowType::UInt64 => {
            remove_primitive_array_indices!(arr, ArrowUInt64Type, indices)
        }
        ArrowType::Int8 => remove_primitive_array_indices!(arr, ArrowInt8Type, indices),
        ArrowType::Int16 => remove_primitive_array_indices!(arr, ArrowInt16Type, indices),
        ArrowType::Int32 => remove_primitive_array_indices!(arr, ArrowInt32Type, indices),
        ArrowType::Int64 => remove_primitive_array_indices!(arr, ArrowInt64Type, indices),
        ArrowType::Float32 => {
            remove_primitive_array_indices!(arr, ArrowFloat32Type, indices)
        }
        ArrowType::Float64 => {
            remove_primitive_array_indices!(arr, ArrowFloat64Type, indices)
        }
        ArrowType::Boolean => {
            remove_array_indices_custom_builder!(
                arr,
                BooleanArray,
                BooleanBuilder,
                indices
            )
        }
        ArrowType::Date32 => {
            remove_primitive_array_indices!(arr, ArrowDate32Type, indices)
        }
        ArrowType::Date64 => {
            remove_primitive_array_indices!(arr, ArrowDate64Type, indices)
        }
        ArrowType::Time32(ArrowTimeUnit::Second) => {
            remove_primitive_array_indices!(arr, ArrowTime32SecondType, indices)
        }
        ArrowType::Time32(ArrowTimeUnit::Millisecond) => {
            remove_primitive_array_indices!(arr, ArrowTime32MillisecondType, indices)
        }
        ArrowType::Time64(ArrowTimeUnit::Microsecond) => {
            remove_primitive_array_indices!(arr, ArrowTime64MicrosecondType, indices)
        }
        ArrowType::Time64(ArrowTimeUnit::Nanosecond) => {
            remove_primitive_array_indices!(arr, ArrowTime64NanosecondType, indices)
        }
        ArrowType::Duration(ArrowTimeUnit::Second) => {
            remove_primitive_array_indices!(arr, ArrowDurationSecondType, indices)
        }
        ArrowType::Duration(ArrowTimeUnit::Millisecond) => {
            remove_primitive_array_indices!(arr, ArrowDurationMillisecondType, indices)
        }
        ArrowType::Duration(ArrowTimeUnit::Microsecond) => {
            remove_primitive_array_indices!(arr, ArrowDurationMicrosecondType, indices)
        }
        ArrowType::Duration(ArrowTimeUnit::Nanosecond) => {
            remove_primitive_array_indices!(arr, ArrowDurationNanosecondType, indices)
        }
        ArrowType::Timestamp(ArrowTimeUnit::Second, _) => {
            remove_primitive_array_indices!(arr, ArrowTimestampSecondType, indices)
        }
        ArrowType::Timestamp(ArrowTimeUnit::Millisecond, _) => {
            remove_primitive_array_indices!(arr, ArrowTimestampMillisecondType, indices)
        }
        ArrowType::Timestamp(ArrowTimeUnit::Microsecond, _) => {
            remove_primitive_array_indices!(arr, ArrowTimestampMicrosecondType, indices)
        }
        ArrowType::Timestamp(ArrowTimeUnit::Nanosecond, _) => {
            remove_primitive_array_indices!(arr, ArrowTimestampNanosecondType, indices)
        }
        ArrowType::Utf8 => {
            remove_array_indices_custom_builder!(arr, StringArray, StringBuilder, indices)
        }
        ArrowType::Binary => {
            remove_array_indices_custom_builder!(arr, BinaryArray, BinaryBuilder, indices)
        }
        ArrowType::FixedSizeBinary(size) => remove_fixed_size_binary_array_indices!(
            arr,
            FixedSizeBinaryArray,
            FixedSizeBinaryBuilder,
            indices,
            size
        ),
        _ => Err(ParquetError::General(format!(
            "ListArray of type List({:?}) is not supported by array_reader",
            item_type
        ))),
    }
}

/// Implementation of ListArrayReader. Nested lists and lists of structs are not yet supported.
impl<OffsetSize: OffsetSizeTrait> ArrayReader for ListArrayReader<OffsetSize> {
    fn as_any(&self) -> &dyn Any {
        self
    }

    /// Returns data type.
    /// This must be a List.
    fn get_data_type(&self) -> &ArrowType {
        &self.data_type
    }

    fn next_batch(&mut self, batch_size: usize) -> Result<ArrayRef> {
        let next_batch_array = self.item_reader.next_batch(batch_size)?;
        let item_type = self.item_reader.get_data_type().clone();

        if next_batch_array.len() == 0 {
            return Ok(new_empty_array(&self.data_type));
        }
        let def_levels = self
            .item_reader
            .get_def_levels()
            .ok_or_else(|| ArrowError("item_reader def levels are None.".to_string()))?;
        let rep_levels = self
            .item_reader
            .get_rep_levels()
            .ok_or_else(|| ArrowError("item_reader rep levels are None.".to_string()))?;

        if !((def_levels.len() == rep_levels.len())
            && (rep_levels.len() == next_batch_array.len()))
        {
            return Err(ArrowError(
                "Expected item_reader def_levels and rep_levels to be same length as batch".to_string(),
            ));
        }

        // List definitions can be encoded as 4 values:
        // - n + 0: the list slot is null
        // - n + 1: the list slot is not null, but is empty (i.e. [])
        // - n + 2: the list slot is not null, but its child is empty (i.e. [ null ])
        // - n + 3: the list slot is not null, and its child is not empty
        // Where n is the max definition level of the list's parent.
        // If a Parquet schema's only leaf is the list, then n = 0.

        // If the list index is at empty definition, the child slot is null
        let null_list_indices: Vec<usize> = def_levels
            .iter()
            .enumerate()
            .filter_map(|(index, def)| {
                if *def <= self.list_empty_def_level {
                    Some(index)
                } else {
                    None
                }
            })
            .collect();
        let batch_values = match null_list_indices.len() {
            0 => next_batch_array.clone(),
            _ => remove_indices(next_batch_array.clone(), item_type, null_list_indices)?,
        };

        // first item in each list has rep_level = 0, subsequent items have rep_level = 1
        let mut offsets: Vec<OffsetSize> = Vec::new();
        let mut cur_offset = OffsetSize::zero();
        def_levels.iter().zip(rep_levels).for_each(|(d, r)| {
            if *r == 0 || d == &self.list_empty_def_level {
                offsets.push(cur_offset);
            }
            if d > &self.list_empty_def_level {
                cur_offset += OffsetSize::one();
            }
        });
        offsets.push(cur_offset);

        let num_bytes = bit_util::ceil(offsets.len(), 8);
        // TODO: A useful optimization is to use the null count to fill with
        // 0 or null, to reduce individual bits set in a loop.
        // To favour dense data, set every slot to true, then unset
        let mut null_buf = MutableBuffer::new(num_bytes).with_bitset(num_bytes, true);
        let null_slice = null_buf.as_slice_mut();
        let mut list_index = 0;
        for i in 0..rep_levels.len() {
            // If the level is lower than empty, then the slot is null.
            // When a list is non-nullable, its empty level = null level,
            // so this automatically factors that in.
            if rep_levels[i] == 0 && def_levels[i] < self.list_empty_def_level {
                bit_util::unset_bit(null_slice, list_index);
            }
            if rep_levels[i] == 0 {
                list_index += 1;
            }
        }
        let value_offsets = Buffer::from(&offsets.to_byte_slice());

        let list_data = ArrayData::builder(self.get_data_type().clone())
            .len(offsets.len() - 1)
            .add_buffer(value_offsets)
            .add_child_data(batch_values.data().clone())
            .null_bit_buffer(null_buf.into())
            .offset(next_batch_array.offset());

        let list_data = unsafe { list_data.build_unchecked() };

        let result_array = GenericListArray::<OffsetSize>::from(list_data);
        Ok(Arc::new(result_array))
    }

    fn get_def_levels(&self) -> Option<&[i16]> {
        self.def_level_buffer
            .as_ref()
            .map(|buf| unsafe { buf.typed_data() })
    }

    fn get_rep_levels(&self) -> Option<&[i16]> {
        self.rep_level_buffer
            .as_ref()
            .map(|buf| unsafe { buf.typed_data() })
    }
}

/// Implementation of a map array reader.
pub struct MapArrayReader {
    key_reader: Box<dyn ArrayReader>,
    value_reader: Box<dyn ArrayReader>,
    data_type: ArrowType,
    map_def_level: i16,
    map_rep_level: i16,
    def_level_buffer: Option<Buffer>,
    rep_level_buffer: Option<Buffer>,
}

impl MapArrayReader {
    pub fn new(
        key_reader: Box<dyn ArrayReader>,
        value_reader: Box<dyn ArrayReader>,
        data_type: ArrowType,
        def_level: i16,
        rep_level: i16,
    ) -> Self {
        Self {
            key_reader,
            value_reader,
            data_type,
            map_def_level: rep_level,
            map_rep_level: def_level,
            def_level_buffer: None,
            rep_level_buffer: None,
        }
    }
}

impl ArrayReader for MapArrayReader {
    fn as_any(&self) -> &dyn Any {
        self
    }

    fn get_data_type(&self) -> &ArrowType {
        &self.data_type
    }

    fn next_batch(&mut self, batch_size: usize) -> Result<ArrayRef> {
        let key_array = self.key_reader.next_batch(batch_size)?;
        let value_array = self.value_reader.next_batch(batch_size)?;

        // Check that key and value have the same lengths
        let key_length = key_array.len();
        if key_length != value_array.len() {
            return Err(general_err!(
                "Map key and value should have the same lengths."
            ));
        }

        let def_levels = self
            .key_reader
            .get_def_levels()
            .ok_or_else(|| ArrowError("item_reader def levels are None.".to_string()))?;
        let rep_levels = self
            .key_reader
            .get_rep_levels()
            .ok_or_else(|| ArrowError("item_reader rep levels are None.".to_string()))?;

        if !((def_levels.len() == rep_levels.len()) && (rep_levels.len() == key_length)) {
            return Err(ArrowError(
                "Expected item_reader def_levels and rep_levels to be same length as batch".to_string(),
            ));
        }

        let entry_data_type = if let ArrowType::Map(field, _) = &self.data_type {
            field.data_type().clone()
        } else {
            return Err(ArrowError("Expected a map arrow type".to_string()));
        };

        let entry_data = ArrayDataBuilder::new(entry_data_type)
            .len(key_length)
            .add_child_data(key_array.data().clone())
            .add_child_data(value_array.data().clone());
        let entry_data = unsafe { entry_data.build_unchecked() };

        let entry_len = rep_levels.iter().filter(|level| **level == 0).count();

        // first item in each list has rep_level = 0, subsequent items have rep_level = 1
        let mut offsets: Vec<i32> = Vec::new();
        let mut cur_offset = 0;
        def_levels.iter().zip(rep_levels).for_each(|(d, r)| {
            if *r == 0 || d == &self.map_def_level {
                offsets.push(cur_offset);
            }
            if d > &self.map_def_level {
                cur_offset += 1;
            }
        });
        offsets.push(cur_offset);

        let num_bytes = bit_util::ceil(offsets.len(), 8);
        // TODO: A useful optimization is to use the null count to fill with
        // 0 or null, to reduce individual bits set in a loop.
        // To favour dense data, set every slot to true, then unset
        let mut null_buf = MutableBuffer::new(num_bytes).with_bitset(num_bytes, true);
        let null_slice = null_buf.as_slice_mut();
        let mut list_index = 0;
        for i in 0..rep_levels.len() {
            // If the level is lower than empty, then the slot is null.
            // When a list is non-nullable, its empty level = null level,
            // so this automatically factors that in.
            if rep_levels[i] == 0 && def_levels[i] < self.map_def_level {
                // should be empty list
                bit_util::unset_bit(null_slice, list_index);
            }
            if rep_levels[i] == 0 {
                list_index += 1;
            }
        }
        let value_offsets = Buffer::from(&offsets.to_byte_slice());

        // Now we can build array data
        let array_data = ArrayDataBuilder::new(self.data_type.clone())
            .len(entry_len)
            .add_buffer(value_offsets)
            .null_bit_buffer(null_buf.into())
            .add_child_data(entry_data);

        let array_data = unsafe { array_data.build_unchecked() };

        Ok(Arc::new(MapArray::from(array_data)))
    }

    fn get_def_levels(&self) -> Option<&[i16]> {
        self.def_level_buffer
            .as_ref()
            .map(|buf| unsafe { buf.typed_data() })
    }

    fn get_rep_levels(&self) -> Option<&[i16]> {
        self.rep_level_buffer
            .as_ref()
            .map(|buf| unsafe { buf.typed_data() })
    }
}

/// Implementation of struct array reader.
pub struct StructArrayReader {
    children: Vec<Box<dyn ArrayReader>>,
    data_type: ArrowType,
    struct_def_level: i16,
    struct_rep_level: i16,
    def_level_buffer: Option<Buffer>,
    rep_level_buffer: Option<Buffer>,
}

impl StructArrayReader {
    /// Construct struct array reader.
    pub fn new(
        data_type: ArrowType,
        children: Vec<Box<dyn ArrayReader>>,
        def_level: i16,
        rep_level: i16,
    ) -> Self {
        Self {
            data_type,
            children,
            struct_def_level: def_level,
            struct_rep_level: rep_level,
            def_level_buffer: None,
            rep_level_buffer: None,
        }
    }
}

impl ArrayReader for StructArrayReader {
    fn as_any(&self) -> &dyn Any {
        self
    }

    /// Returns data type.
    /// This must be a struct.
    fn get_data_type(&self) -> &ArrowType {
        &self.data_type
    }

    /// Read `batch_size` struct records.
    ///
    /// Definition levels of struct array is calculated as following:
    /// ```ignore
    /// def_levels[i] = min(child1_def_levels[i], child2_def_levels[i], ...,
    /// childn_def_levels[i]);
    /// ```
    ///
    /// Repetition levels of struct array is calculated as following:
    /// ```ignore
    /// rep_levels[i] = child1_rep_levels[i];
    /// ```
    ///
    /// The null bitmap of struct array is calculated from def_levels:
    /// ```ignore
    /// null_bitmap[i] = (def_levels[i] >= self.def_level);
    /// ```
    fn next_batch(&mut self, batch_size: usize) -> Result<ArrayRef> {
        if self.children.is_empty() {
            self.def_level_buffer = None;
            self.rep_level_buffer = None;
            return Ok(Arc::new(StructArray::from(Vec::new())));
        }

        let children_array = self
            .children
            .iter_mut()
            .map(|reader| reader.next_batch(batch_size))
            .try_fold(
                Vec::new(),
                |mut result, child_array| -> Result<Vec<ArrayRef>> {
                    result.push(child_array?);
                    Ok(result)
                },
            )?;

        // check that array child data has same size
        let children_array_len =
            children_array.first().map(|arr| arr.len()).ok_or_else(|| {
                general_err!("Struct array reader should have at least one child!")
            })?;

        let all_children_len_eq = children_array
            .iter()
            .all(|arr| arr.len() == children_array_len);
        if !all_children_len_eq {
            return Err(general_err!("Not all children array length are the same!"));
        }

        // Now we can build array data
        let mut array_data = ArrayDataBuilder::new(self.data_type.clone())
            .len(children_array_len)
            .child_data(
                children_array
                    .iter()
                    .map(|x| x.data().clone())
                    .collect::<Vec<ArrayData>>(),
            );

<<<<<<< HEAD
        if self.struct_def_level != 0 {
            // calculate struct def level data
            let buffer_size = children_array_len * size_of::<i16>();
            let mut def_level_data_buffer = MutableBuffer::new(buffer_size);
            def_level_data_buffer.resize(buffer_size, 0);
=======
        // Safety: the buffer is always treated as `u16` in the code below
        let def_level_data = unsafe { def_level_data_buffer.typed_data_mut() };
>>>>>>> 3dca9696

            let def_level_data = def_level_data_buffer.typed_data_mut();

            def_level_data
                .iter_mut()
                .for_each(|v| *v = self.struct_def_level);

            for child in &self.children {
                if let Some(current_child_def_levels) = child.get_def_levels() {
                    if current_child_def_levels.len() != children_array_len {
                        return Err(general_err!("Child array length are not equal!"));
                    } else {
                        for i in 0..children_array_len {
                            def_level_data[i] =
                                min(def_level_data[i], current_child_def_levels[i]);
                        }
                    }
                }
            }

            // calculate bitmap for current array
            let mut bitmap_builder = BooleanBufferBuilder::new(children_array_len);
            for def_level in def_level_data {
                let not_null = *def_level >= self.struct_def_level;
                bitmap_builder.append(not_null);
            }

            array_data = array_data.null_bit_buffer(bitmap_builder.finish());

            self.def_level_buffer = Some(def_level_data_buffer.into());
        }

        let array_data = unsafe { array_data.build_unchecked() };

        if self.struct_rep_level != 0 {
            // calculate struct rep level data, since struct doesn't add to repetition
            // levels, here we just need to keep repetition levels of first array
            // TODO: Verify that all children array reader has same repetition levels
            let rep_level_data = self
                .children
                .first()
                .ok_or_else(|| {
                    general_err!("Struct array reader should have at least one child!")
                })?
                .get_rep_levels()
                .map(|data| -> Result<Buffer> {
                    let mut buffer = Int16BufferBuilder::new(children_array_len);
                    buffer.append_slice(data);
                    Ok(buffer.finish())
                })
                .transpose()?;

            self.rep_level_buffer = rep_level_data;
        }
        Ok(Arc::new(StructArray::from(array_data)))
    }

    fn get_def_levels(&self) -> Option<&[i16]> {
        self.def_level_buffer
            .as_ref()
            .map(|buf| unsafe { buf.typed_data() })
    }

    fn get_rep_levels(&self) -> Option<&[i16]> {
        self.rep_level_buffer
            .as_ref()
            .map(|buf| unsafe { buf.typed_data() })
    }
}

/// Create array reader from parquet schema, column indices, and parquet file reader.
pub fn build_array_reader<T>(
    parquet_schema: SchemaDescPtr,
    arrow_schema: Schema,
    column_indices: T,
    file_reader: Arc<dyn FileReader>,
) -> Result<Box<dyn ArrayReader>>
where
    T: IntoIterator<Item = usize>,
{
    let mut leaves = HashMap::<*const Type, usize>::new();

    let mut filtered_root_names = HashSet::<String>::new();

    for c in column_indices {
        let column = parquet_schema.column(c).self_type() as *const Type;

        leaves.insert(column, c);

        let root = parquet_schema.get_column_root_ptr(c);
        filtered_root_names.insert(root.name().to_string());
    }

    if leaves.is_empty() {
        return Err(general_err!("Can't build array reader without columns!"));
    }

    // Only pass root fields that take part in the projection
    // to avoid traversal of columns that are not read.
    // TODO: also prune unread parts of the tree in child structures
    let filtered_root_fields = parquet_schema
        .root_schema()
        .get_fields()
        .iter()
        .filter(|field| filtered_root_names.contains(field.name()))
        .cloned()
        .collect::<Vec<_>>();

    let proj = Type::GroupType {
        basic_info: parquet_schema.root_schema().get_basic_info().clone(),
        fields: filtered_root_fields,
    };

    ArrayReaderBuilder::new(
        Arc::new(proj),
        Arc::new(arrow_schema),
        Arc::new(leaves),
        file_reader,
    )
    .build_array_reader()
}

/// Used to build array reader.
struct ArrayReaderBuilder {
    root_schema: TypePtr,
    arrow_schema: Arc<Schema>,
    // Key: columns that need to be included in final array builder
    // Value: column index in schema
    columns_included: Arc<HashMap<*const Type, usize>>,
    file_reader: Arc<dyn FileReader>,
}

/// Used in type visitor.
#[derive(Clone)]
struct ArrayReaderBuilderContext {
    def_level: i16,
    rep_level: i16,
    path: ColumnPath,
}

impl Default for ArrayReaderBuilderContext {
    fn default() -> Self {
        Self {
            def_level: 0i16,
            rep_level: 0i16,
            path: ColumnPath::new(Vec::new()),
        }
    }
}

/// Create array reader by visiting schema.
impl<'a> TypeVisitor<Option<Box<dyn ArrayReader>>, &'a ArrayReaderBuilderContext>
    for ArrayReaderBuilder
{
    /// Build array reader for primitive type.
    fn visit_primitive(
        &mut self,
        cur_type: TypePtr,
        context: &'a ArrayReaderBuilderContext,
    ) -> Result<Option<Box<dyn ArrayReader>>> {
        if self.is_included(cur_type.as_ref()) {
            let mut new_context = context.clone();
            new_context.path.append(vec![cur_type.name().to_string()]);

            match cur_type.get_basic_info().repetition() {
                Repetition::REPEATED => {
                    new_context.def_level += 1;
                    new_context.rep_level += 1;
                }
                Repetition::OPTIONAL => {
                    new_context.def_level += 1;
                }
                _ => (),
            }

            let reader =
                self.build_for_primitive_type_inner(cur_type.clone(), &new_context)?;

            if cur_type.get_basic_info().repetition() == Repetition::REPEATED {
                Err(ArrowError(
                    "Reading repeated field is not supported yet!".to_string(),
                ))
            } else {
                Ok(Some(reader))
            }
        } else {
            Ok(None)
        }
    }

    /// Build array reader for struct type.
    fn visit_struct(
        &mut self,
        cur_type: Arc<Type>,
        context: &'a ArrayReaderBuilderContext,
    ) -> Result<Option<Box<dyn ArrayReader>>> {
        let mut new_context = context.clone();
        new_context.path.append(vec![cur_type.name().to_string()]);

        if cur_type.get_basic_info().has_repetition() {
            match cur_type.get_basic_info().repetition() {
                Repetition::REPEATED => {
                    new_context.def_level += 1;
                    new_context.rep_level += 1;
                }
                Repetition::OPTIONAL => {
                    new_context.def_level += 1;
                }
                _ => (),
            }
        }

        if let Some(reader) = self.build_for_struct_type_inner(&cur_type, &new_context)? {
            if cur_type.get_basic_info().has_repetition()
                && cur_type.get_basic_info().repetition() == Repetition::REPEATED
            {
                Err(ArrowError(
                    "Reading repeated field is not supported yet!".to_string(),
                ))
            } else {
                Ok(Some(reader))
            }
        } else {
            Ok(None)
        }
    }

    /// Build array reader for map type.
    fn visit_map(
        &mut self,
        map_type: Arc<Type>,
        context: &'a ArrayReaderBuilderContext,
    ) -> Result<Option<Box<dyn ArrayReader>>> {
        // Add map type to context
        let mut new_context = context.clone();
        new_context.path.append(vec![map_type.name().to_string()]);
        if let Repetition::OPTIONAL = map_type.get_basic_info().repetition() {
            new_context.def_level += 1;
        }

        // Add map entry (key_value) to context
        let map_key_value = map_type.get_fields().first().ok_or_else(|| {
            ArrowError("Map field must have a key_value entry".to_string())
        })?;
        new_context
            .path
            .append(vec![map_key_value.name().to_string()]);
        new_context.rep_level += 1;

        // Get key and value, and create context for each
        let map_key = map_key_value
            .get_fields()
            .first()
            .ok_or_else(|| ArrowError("Map entry must have a key".to_string()))?;
        let map_value = map_key_value
            .get_fields()
            .get(1)
            .ok_or_else(|| ArrowError("Map entry must have a value".to_string()))?;

        let key_reader = {
            let mut key_context = new_context.clone();
            key_context.def_level += 1;
            key_context.path.append(vec![map_key.name().to_string()]);
            self.dispatch(map_key.clone(), &key_context)?.unwrap()
        };
        let value_reader = {
            let mut value_context = new_context.clone();
            if let Repetition::OPTIONAL = map_value.get_basic_info().repetition() {
                value_context.def_level += 1;
            }
            self.dispatch(map_value.clone(), &value_context)?.unwrap()
        };

        let arrow_type = self
            .arrow_schema
            .field_with_name(map_type.name())
            .ok()
            .map(|f| f.data_type().to_owned())
            .unwrap_or_else(|| {
                ArrowType::Map(
                    Box::new(Field::new(
                        map_key_value.name(),
                        ArrowType::Struct(vec![
                            Field::new(
                                map_key.name(),
                                key_reader.get_data_type().clone(),
                                false,
                            ),
                            Field::new(
                                map_value.name(),
                                value_reader.get_data_type().clone(),
                                map_value.is_optional(),
                            ),
                        ]),
                        map_type.is_optional(),
                    )),
                    false,
                )
            });

        let key_array_reader: Box<dyn ArrayReader> = Box::new(MapArrayReader::new(
            key_reader,
            value_reader,
            arrow_type,
            new_context.def_level,
            new_context.rep_level,
        ));

        Ok(Some(key_array_reader))
    }

    /// Build array reader for list type.
    fn visit_list_with_item(
        &mut self,
        list_type: Arc<Type>,
        item_type: Arc<Type>,
        context: &'a ArrayReaderBuilderContext,
    ) -> Result<Option<Box<dyn ArrayReader>>> {
        let mut list_child = &list_type
            .get_fields()
            .first()
            .ok_or_else(|| ArrowError("List field must have a child.".to_string()))?
            .clone();
        let mut new_context = context.clone();

        new_context.path.append(vec![list_type.name().to_string()]);
        // We need to know at what definition a list or its child is null
        let list_null_def = new_context.def_level;
        let mut list_empty_def = new_context.def_level;

        // If the list's root is nullable
        if let Repetition::OPTIONAL = list_type.get_basic_info().repetition() {
            new_context.def_level += 1;
            // current level is nullable, increment to get level for empty list slot
            list_empty_def += 1;
        }

        match list_child.get_basic_info().repetition() {
            Repetition::REPEATED => {
                new_context.def_level += 1;
                new_context.rep_level += 1;
            }
            Repetition::OPTIONAL => {
                new_context.def_level += 1;
            }
            _ => (),
        }

        let item_reader = self
            .dispatch(item_type.clone(), &new_context)
            .unwrap()
            .unwrap();

        let item_reader_type = item_reader.get_data_type().clone();

        match item_reader_type {
            ArrowType::List(_)
            | ArrowType::FixedSizeList(_, _)
            | ArrowType::Struct(_)
            | ArrowType::Dictionary(_, _) => Err(ArrowError(format!(
                "reading List({:?}) into arrow not supported yet",
                item_type
            ))),
            _ => {
                // a list is a group type with a single child. The list child's
                // name comes from the child's field name.
                // if the child's name is "list" and it has a child, then use this child
                if list_child.name() == "list" && !list_child.get_fields().is_empty() {
                    list_child = list_child.get_fields().first().unwrap();
                }
                let arrow_type = self
                    .arrow_schema
                    .field_with_name(list_type.name())
                    .ok()
                    .map(|f| f.data_type().to_owned())
                    .unwrap_or_else(|| {
                        ArrowType::List(Box::new(Field::new(
                            list_child.name(),
                            item_reader_type.clone(),
                            list_child.is_optional(),
                        )))
                    });

                let list_array_reader: Box<dyn ArrayReader> = match arrow_type {
                    ArrowType::List(_) => Box::new(ListArrayReader::<i32>::new(
                        item_reader,
                        arrow_type,
                        item_reader_type,
                        new_context.def_level,
                        new_context.rep_level,
                        list_null_def,
                        list_empty_def,
                    )),
                    ArrowType::LargeList(_) => Box::new(ListArrayReader::<i64>::new(
                        item_reader,
                        arrow_type,
                        item_reader_type,
                        new_context.def_level,
                        new_context.rep_level,
                        list_null_def,
                        list_empty_def,
                    )),

                    _ => {
                        return Err(ArrowError(format!(
                        "creating ListArrayReader with type {:?} should be unreachable",
                        arrow_type
                    )))
                    }
                };

                Ok(Some(list_array_reader))
            }
        }
    }
}

impl<'a> ArrayReaderBuilder {
    /// Construct array reader builder.
    fn new(
        root_schema: TypePtr,
        arrow_schema: Arc<Schema>,
        columns_included: Arc<HashMap<*const Type, usize>>,
        file_reader: Arc<dyn FileReader>,
    ) -> Self {
        Self {
            root_schema,
            arrow_schema,
            columns_included,
            file_reader,
        }
    }

    /// Main entry point.
    fn build_array_reader(&mut self) -> Result<Box<dyn ArrayReader>> {
        let context = ArrayReaderBuilderContext::default();

        self.visit_struct(self.root_schema.clone(), &context)
            .and_then(|reader_opt| {
                reader_opt.ok_or_else(|| general_err!("Failed to build array reader!"))
            })
    }

    // Utility functions

    /// Check whether one column in included in this array reader builder.
    fn is_included(&self, t: &Type) -> bool {
        self.columns_included.contains_key(&(t as *const Type))
    }

    /// Creates primitive array reader for each primitive type.
    fn build_for_primitive_type_inner(
        &self,
        cur_type: TypePtr,
        context: &'a ArrayReaderBuilderContext,
    ) -> Result<Box<dyn ArrayReader>> {
        let column_desc = Arc::new(ColumnDescriptor::new(
            cur_type.clone(),
            context.def_level,
            context.rep_level,
            context.path.clone(),
        ));
        let page_iterator = Box::new(FilePageIterator::new(
            self.columns_included[&(cur_type.as_ref() as *const Type)],
            self.file_reader.clone(),
        )?);

        let arrow_type: Option<ArrowType> = self
            .get_arrow_field(&cur_type, context)
            .map(|f| f.data_type().clone());

        match cur_type.get_physical_type() {
            PhysicalType::BOOLEAN => Ok(Box::new(PrimitiveArrayReader::<BoolType>::new(
                page_iterator,
                column_desc,
                arrow_type,
            )?)),
            PhysicalType::INT32 => {
                if let Some(ArrowType::Null) = arrow_type {
                    Ok(Box::new(NullArrayReader::<Int32Type>::new(
                        page_iterator,
                        column_desc,
                    )?))
                } else {
                    Ok(Box::new(PrimitiveArrayReader::<Int32Type>::new(
                        page_iterator,
                        column_desc,
                        arrow_type,
                    )?))
                }
            }
            PhysicalType::INT64 => Ok(Box::new(PrimitiveArrayReader::<Int64Type>::new(
                page_iterator,
                column_desc,
                arrow_type,
            )?)),
            PhysicalType::INT96 => {
                // get the optional timezone information from arrow type
                let timezone = arrow_type
                    .as_ref()
                    .map(|data_type| {
                        if let ArrowType::Timestamp(_, tz) = data_type {
                            tz.clone()
                        } else {
                            None
                        }
                    })
                    .flatten();
                let converter = Int96Converter::new(Int96ArrayConverter { timezone });
                Ok(Box::new(ComplexObjectArrayReader::<
                    Int96Type,
                    Int96Converter,
                >::new(
                    page_iterator,
                    column_desc,
                    converter,
                    arrow_type,
                )?))
            }
            PhysicalType::FLOAT => Ok(Box::new(PrimitiveArrayReader::<FloatType>::new(
                page_iterator,
                column_desc,
                arrow_type,
            )?)),
            PhysicalType::DOUBLE => {
                Ok(Box::new(PrimitiveArrayReader::<DoubleType>::new(
                    page_iterator,
                    column_desc,
                    arrow_type,
                )?))
            }
            PhysicalType::BYTE_ARRAY => {
                if cur_type.get_basic_info().converted_type() == ConvertedType::UTF8 {
                    if let Some(ArrowType::LargeUtf8) = arrow_type {
                        let converter =
                            LargeUtf8Converter::new(LargeUtf8ArrayConverter {});
                        Ok(Box::new(ComplexObjectArrayReader::<
                            ByteArrayType,
                            LargeUtf8Converter,
                        >::new(
                            page_iterator,
                            column_desc,
                            converter,
                            arrow_type,
                        )?))
                    } else {
                        use crate::arrow::arrow_array_reader::{
                            ArrowArrayReader, StringArrayConverter,
                        };
                        let converter = StringArrayConverter::new();
                        Ok(Box::new(ArrowArrayReader::try_new(
                            *page_iterator,
                            column_desc,
                            converter,
                            arrow_type,
                        )?))
                    }
                } else if let Some(ArrowType::LargeBinary) = arrow_type {
                    let converter =
                        LargeBinaryConverter::new(LargeBinaryArrayConverter {});
                    Ok(Box::new(ComplexObjectArrayReader::<
                        ByteArrayType,
                        LargeBinaryConverter,
                    >::new(
                        page_iterator,
                        column_desc,
                        converter,
                        arrow_type,
                    )?))
                } else {
                    let converter = BinaryConverter::new(BinaryArrayConverter {});
                    Ok(Box::new(ComplexObjectArrayReader::<
                        ByteArrayType,
                        BinaryConverter,
                    >::new(
                        page_iterator,
                        column_desc,
                        converter,
                        arrow_type,
                    )?))
                }
            }
            PhysicalType::FIXED_LEN_BYTE_ARRAY
                if cur_type.get_basic_info().converted_type()
                    == ConvertedType::DECIMAL =>
            {
                let converter = DecimalConverter::new(DecimalArrayConverter::new(
                    cur_type.get_precision(),
                    cur_type.get_scale(),
                ));
                Ok(Box::new(ComplexObjectArrayReader::<
                    FixedLenByteArrayType,
                    DecimalConverter,
                >::new(
                    page_iterator,
                    column_desc,
                    converter,
                    arrow_type,
                )?))
            }
            PhysicalType::FIXED_LEN_BYTE_ARRAY => {
                let byte_width = match *cur_type {
                    Type::PrimitiveType {
                        ref type_length, ..
                    } => *type_length,
                    _ => {
                        return Err(ArrowError(
                            "Expected a physical type, not a group type".to_string(),
                        ))
                    }
                };
                if cur_type.get_basic_info().converted_type() == ConvertedType::INTERVAL {
                    if byte_width != 12 {
                        return Err(ArrowError(format!(
                            "Parquet interval type should have length of 12, found {}",
                            byte_width
                        )));
                    }
                    match arrow_type {
                        Some(ArrowType::Interval(IntervalUnit::DayTime)) => {
                            let converter = IntervalDayTimeConverter::new(
                                IntervalDayTimeArrayConverter {},
                            );
                            Ok(Box::new(ComplexObjectArrayReader::<
                                FixedLenByteArrayType,
                                IntervalDayTimeConverter,
                            >::new(
                                page_iterator,
                                column_desc,
                                converter,
                                arrow_type,
                            )?))
                        }
                        Some(ArrowType::Interval(IntervalUnit::YearMonth)) => {
                            let converter = IntervalYearMonthConverter::new(
                                IntervalYearMonthArrayConverter {},
                            );
                            Ok(Box::new(ComplexObjectArrayReader::<
                                FixedLenByteArrayType,
                                IntervalYearMonthConverter,
                            >::new(
                                page_iterator,
                                column_desc,
                                converter,
                                arrow_type,
                            )?))
                        }
                        Some(t) => Err(ArrowError(format!(
                            "Cannot write a Parquet interval to {:?}",
                            t
                        ))),
                        None => {
                            // we do not support an interval not matched to an Arrow type,
                            // because we risk data loss as we won't know which of the 12 bytes
                            // are or should be populated
                            Err(ArrowError(
                                "Cannot write a Parquet interval with no Arrow type specified.
                                There is a risk of data loss as Arrow either supports YearMonth or
                                DayTime precision. Without the Arrow type, we cannot infer the type.
                                ".to_string()
                            ))
                        }
                    }
                } else {
                    let converter = FixedLenBinaryConverter::new(
                        FixedSizeArrayConverter::new(byte_width),
                    );
                    Ok(Box::new(ComplexObjectArrayReader::<
                        FixedLenByteArrayType,
                        FixedLenBinaryConverter,
                    >::new(
                        page_iterator,
                        column_desc,
                        converter,
                        arrow_type,
                    )?))
                }
            }
        }
    }

    /// Constructs struct array reader without considering repetition.
    fn build_for_struct_type_inner(
        &mut self,
        cur_type: &Type,
        context: &'a ArrayReaderBuilderContext,
    ) -> Result<Option<Box<dyn ArrayReader>>> {
        let mut fields = Vec::with_capacity(cur_type.get_fields().len());
        let mut children_reader = Vec::with_capacity(cur_type.get_fields().len());

        for child in cur_type.get_fields() {
            let mut struct_context = context.clone();
            if let Some(child_reader) = self.dispatch(child.clone(), context)? {
                // TODO: this results in calling get_arrow_field twice, it could be reused
                // from child_reader above, by making child_reader carry its `Field`
                struct_context.path.append(vec![child.name().to_string()]);
                let field = match self.get_arrow_field(child, &struct_context) {
                    Some(f) => f.clone(),
                    _ => Field::new(
                        child.name(),
                        child_reader.get_data_type().clone(),
                        child.is_optional(),
                    ),
                };
                fields.push(field);
                children_reader.push(child_reader);
            }
        }

        if !fields.is_empty() {
            let arrow_type = ArrowType::Struct(fields);
            Ok(Some(Box::new(StructArrayReader::new(
                arrow_type,
                children_reader,
                context.def_level,
                context.rep_level,
            ))))
        } else {
            Ok(None)
        }
    }

    fn get_arrow_field(
        &self,
        cur_type: &Type,
        context: &'a ArrayReaderBuilderContext,
    ) -> Option<&Field> {
        let parts: Vec<&str> = context
            .path
            .parts()
            .iter()
            .map(|x| -> &str { x })
            .collect::<Vec<&str>>();

        // If the parts length is one it'll have the top level "schema" type. If
        // it's two then it'll be a top-level type that we can get from the arrow
        // schema directly.
        if parts.len() <= 2 {
            self.arrow_schema.field_with_name(cur_type.name()).ok()
        } else {
            // If it's greater than two then we need to traverse the type path
            // until we find the actual field we're looking for.
            let mut field: Option<&Field> = None;

            for (i, part) in parts.iter().enumerate().skip(1) {
                if i == 1 {
                    field = self.arrow_schema.field_with_name(part).ok();
                } else if let Some(f) = field {
                    if let ArrowType::Struct(fields) = f.data_type() {
                        field = fields.iter().find(|f| f.name() == part)
                    } else {
                        field = None
                    }
                } else {
                    field = None
                }
            }
            field
        }
    }
}

#[cfg(test)]
mod tests {
    use super::*;
    use crate::arrow::converter::{Utf8ArrayConverter, Utf8Converter};
    use crate::arrow::schema::parquet_to_arrow_schema;
    use crate::basic::{Encoding, Type as PhysicalType};
    use crate::column::page::{Page, PageReader};
    use crate::data_type::{ByteArray, DataType, Int32Type, Int64Type};
    use crate::errors::Result;
    use crate::file::reader::{FileReader, SerializedFileReader};
    use crate::schema::parser::parse_message_type;
    use crate::schema::types::{ColumnDescPtr, SchemaDescriptor};
    use crate::util::test_common::page_util::{
        DataPageBuilder, DataPageBuilderImpl, InMemoryPageIterator,
    };
    use crate::util::test_common::{get_test_file, make_pages};
    use arrow::array::{
        Array, ArrayRef, LargeListArray, ListArray, PrimitiveArray, StringArray,
        StructArray,
    };
    use arrow::datatypes::{
        ArrowPrimitiveType, DataType as ArrowType, Date32Type as ArrowDate32, Field,
        Int32Type as ArrowInt32, Int64Type as ArrowInt64,
        Time32MillisecondType as ArrowTime32MillisecondArray,
        Time64MicrosecondType as ArrowTime64MicrosecondArray,
        TimestampMicrosecondType as ArrowTimestampMicrosecondType,
        TimestampMillisecondType as ArrowTimestampMillisecondType,
    };
    use rand::distributions::uniform::SampleUniform;
    use rand::{thread_rng, Rng};
    use std::any::Any;
    use std::collections::VecDeque;
    use std::sync::Arc;

    fn make_column_chunks<T: DataType>(
        column_desc: ColumnDescPtr,
        encoding: Encoding,
        num_levels: usize,
        min_value: T::T,
        max_value: T::T,
        def_levels: &mut Vec<i16>,
        rep_levels: &mut Vec<i16>,
        values: &mut Vec<T::T>,
        page_lists: &mut Vec<Vec<Page>>,
        use_v2: bool,
        num_chunks: usize,
    ) where
        T::T: PartialOrd + SampleUniform + Copy,
    {
        for _i in 0..num_chunks {
            let mut pages = VecDeque::new();
            let mut data = Vec::new();
            let mut page_def_levels = Vec::new();
            let mut page_rep_levels = Vec::new();

            make_pages::<T>(
                column_desc.clone(),
                encoding,
                1,
                num_levels,
                min_value,
                max_value,
                &mut page_def_levels,
                &mut page_rep_levels,
                &mut data,
                &mut pages,
                use_v2,
            );

            def_levels.append(&mut page_def_levels);
            rep_levels.append(&mut page_rep_levels);
            values.append(&mut data);
            page_lists.push(Vec::from(pages));
        }
    }

    #[test]
    fn test_primitive_array_reader_empty_pages() {
        // Construct column schema
        let message_type = "
        message test_schema {
          REQUIRED INT32 leaf;
        }
        ";

        let schema = parse_message_type(message_type)
            .map(|t| Arc::new(SchemaDescriptor::new(Arc::new(t))))
            .unwrap();

        let column_desc = schema.column(0);
        let page_iterator = EmptyPageIterator::new(schema);

        let mut array_reader = PrimitiveArrayReader::<Int32Type>::new(
            Box::new(page_iterator),
            column_desc,
            None,
        )
        .unwrap();

        // expect no values to be read
        let array = array_reader.next_batch(50).unwrap();
        assert!(array.is_empty());
    }

    #[test]
    fn test_primitive_array_reader_data() {
        // Construct column schema
        let message_type = "
        message test_schema {
          REQUIRED INT32 leaf;
        }
        ";

        let schema = parse_message_type(message_type)
            .map(|t| Arc::new(SchemaDescriptor::new(Arc::new(t))))
            .unwrap();

        let column_desc = schema.column(0);

        // Construct page iterator
        {
            let mut data = Vec::new();
            let mut page_lists = Vec::new();
            make_column_chunks::<Int32Type>(
                column_desc.clone(),
                Encoding::PLAIN,
                100,
                1,
                200,
                &mut Vec::new(),
                &mut Vec::new(),
                &mut data,
                &mut page_lists,
                true,
                2,
            );
            let page_iterator =
                InMemoryPageIterator::new(schema, column_desc.clone(), page_lists);

            let mut array_reader = PrimitiveArrayReader::<Int32Type>::new(
                Box::new(page_iterator),
                column_desc,
                None,
            )
            .unwrap();

            // Read first 50 values, which are all from the first column chunk
            let array = array_reader.next_batch(50).unwrap();
            let array = array
                .as_any()
                .downcast_ref::<PrimitiveArray<ArrowInt32>>()
                .unwrap();

            assert_eq!(
                &PrimitiveArray::<ArrowInt32>::from(data[0..50].to_vec()),
                array
            );

            // Read next 100 values, the first 50 ones are from the first column chunk,
            // and the last 50 ones are from the second column chunk
            let array = array_reader.next_batch(100).unwrap();
            let array = array
                .as_any()
                .downcast_ref::<PrimitiveArray<ArrowInt32>>()
                .unwrap();

            assert_eq!(
                &PrimitiveArray::<ArrowInt32>::from(data[50..150].to_vec()),
                array
            );

            // Try to read 100 values, however there are only 50 values
            let array = array_reader.next_batch(100).unwrap();
            let array = array
                .as_any()
                .downcast_ref::<PrimitiveArray<ArrowInt32>>()
                .unwrap();

            assert_eq!(
                &PrimitiveArray::<ArrowInt32>::from(data[150..200].to_vec()),
                array
            );
        }
    }

    macro_rules! test_primitive_array_reader_one_type {
        ($arrow_parquet_type:ty, $physical_type:expr, $converted_type_str:expr, $result_arrow_type:ty, $result_arrow_cast_type:ty, $result_primitive_type:ty) => {{
            let message_type = format!(
                "
            message test_schema {{
              REQUIRED {:?} leaf ({});
          }}
            ",
                $physical_type, $converted_type_str
            );
            let schema = parse_message_type(&message_type)
                .map(|t| Arc::new(SchemaDescriptor::new(Arc::new(t))))
                .unwrap();

            let column_desc = schema.column(0);

            // Construct page iterator
            {
                let mut data = Vec::new();
                let mut page_lists = Vec::new();
                make_column_chunks::<$arrow_parquet_type>(
                    column_desc.clone(),
                    Encoding::PLAIN,
                    100,
                    1,
                    200,
                    &mut Vec::new(),
                    &mut Vec::new(),
                    &mut data,
                    &mut page_lists,
                    true,
                    2,
                );
                let page_iterator = InMemoryPageIterator::new(
                    schema.clone(),
                    column_desc.clone(),
                    page_lists,
                );
                let mut array_reader = PrimitiveArrayReader::<$arrow_parquet_type>::new(
                    Box::new(page_iterator),
                    column_desc.clone(),
                    None,
                )
                .expect("Unable to get array reader");

                let array = array_reader
                    .next_batch(50)
                    .expect("Unable to get batch from reader");

                let result_data_type = <$result_arrow_type>::DATA_TYPE;
                let array = array
                    .as_any()
                    .downcast_ref::<PrimitiveArray<$result_arrow_type>>()
                    .expect(
                        format!(
                            "Unable to downcast {:?} to {:?}",
                            array.data_type(),
                            result_data_type
                        )
                        .as_str(),
                    );

                // create expected array as primitive, and cast to result type
                let expected = PrimitiveArray::<$result_arrow_cast_type>::from(
                    data[0..50]
                        .iter()
                        .map(|x| *x as $result_primitive_type)
                        .collect::<Vec<$result_primitive_type>>(),
                );
                let expected = Arc::new(expected) as ArrayRef;
                let expected = arrow::compute::cast(&expected, &result_data_type)
                    .expect("Unable to cast expected array");
                assert_eq!(expected.data_type(), &result_data_type);
                let expected = expected
                    .as_any()
                    .downcast_ref::<PrimitiveArray<$result_arrow_type>>()
                    .expect(
                        format!(
                            "Unable to downcast expected {:?} to {:?}",
                            expected.data_type(),
                            result_data_type
                        )
                        .as_str(),
                    );
                assert_eq!(expected, array);
            }
        }};
    }

    #[test]
    fn test_primitive_array_reader_temporal_types() {
        test_primitive_array_reader_one_type!(
            Int32Type,
            PhysicalType::INT32,
            "DATE",
            ArrowDate32,
            ArrowInt32,
            i32
        );
        test_primitive_array_reader_one_type!(
            Int32Type,
            PhysicalType::INT32,
            "TIME_MILLIS",
            ArrowTime32MillisecondArray,
            ArrowInt32,
            i32
        );
        test_primitive_array_reader_one_type!(
            Int64Type,
            PhysicalType::INT64,
            "TIME_MICROS",
            ArrowTime64MicrosecondArray,
            ArrowInt64,
            i64
        );
        test_primitive_array_reader_one_type!(
            Int64Type,
            PhysicalType::INT64,
            "TIMESTAMP_MILLIS",
            ArrowTimestampMillisecondType,
            ArrowInt64,
            i64
        );
        test_primitive_array_reader_one_type!(
            Int64Type,
            PhysicalType::INT64,
            "TIMESTAMP_MICROS",
            ArrowTimestampMicrosecondType,
            ArrowInt64,
            i64
        );
    }

    #[test]
    fn test_primitive_array_reader_def_and_rep_levels() {
        // Construct column schema
        let message_type = "
        message test_schema {
            REPEATED Group test_mid {
                OPTIONAL INT32 leaf;
            }
        }
        ";

        let schema = parse_message_type(message_type)
            .map(|t| Arc::new(SchemaDescriptor::new(Arc::new(t))))
            .unwrap();

        let column_desc = schema.column(0);

        // Construct page iterator
        {
            let mut def_levels = Vec::new();
            let mut rep_levels = Vec::new();
            let mut page_lists = Vec::new();
            make_column_chunks::<Int32Type>(
                column_desc.clone(),
                Encoding::PLAIN,
                100,
                1,
                200,
                &mut def_levels,
                &mut rep_levels,
                &mut Vec::new(),
                &mut page_lists,
                true,
                2,
            );

            let page_iterator =
                InMemoryPageIterator::new(schema, column_desc.clone(), page_lists);

            let mut array_reader = PrimitiveArrayReader::<Int32Type>::new(
                Box::new(page_iterator),
                column_desc,
                None,
            )
            .unwrap();

            let mut accu_len: usize = 0;

            // Read first 50 values, which are all from the first column chunk
            let array = array_reader.next_batch(50).unwrap();
            assert_eq!(
                Some(&def_levels[accu_len..(accu_len + array.len())]),
                array_reader.get_def_levels()
            );
            assert_eq!(
                Some(&rep_levels[accu_len..(accu_len + array.len())]),
                array_reader.get_rep_levels()
            );
            accu_len += array.len();

            // Read next 100 values, the first 50 ones are from the first column chunk,
            // and the last 50 ones are from the second column chunk
            let array = array_reader.next_batch(100).unwrap();
            assert_eq!(
                Some(&def_levels[accu_len..(accu_len + array.len())]),
                array_reader.get_def_levels()
            );
            assert_eq!(
                Some(&rep_levels[accu_len..(accu_len + array.len())]),
                array_reader.get_rep_levels()
            );
            accu_len += array.len();

            // Try to read 100 values, however there are only 50 values
            let array = array_reader.next_batch(100).unwrap();
            assert_eq!(
                Some(&def_levels[accu_len..(accu_len + array.len())]),
                array_reader.get_def_levels()
            );
            assert_eq!(
                Some(&rep_levels[accu_len..(accu_len + array.len())]),
                array_reader.get_rep_levels()
            );
        }
    }

    #[test]
    fn test_complex_array_reader_no_pages() {
        let message_type = "
        message test_schema {
            REPEATED Group test_mid {
                OPTIONAL BYTE_ARRAY leaf (UTF8);
            }
        }
        ";
        let schema = parse_message_type(message_type)
            .map(|t| Arc::new(SchemaDescriptor::new(Arc::new(t))))
            .unwrap();
        let column_desc = schema.column(0);
        let pages: Vec<Vec<Page>> = Vec::new();
        let page_iterator = InMemoryPageIterator::new(schema, column_desc.clone(), pages);

        let converter = Utf8Converter::new(Utf8ArrayConverter {});
        let mut array_reader =
            ComplexObjectArrayReader::<ByteArrayType, Utf8Converter>::new(
                Box::new(page_iterator),
                column_desc,
                converter,
                None,
            )
            .unwrap();

        let values_per_page = 100; // this value is arbitrary in this test - the result should always be an array of 0 length
        let array = array_reader.next_batch(values_per_page).unwrap();
        assert_eq!(array.len(), 0);
    }

    #[test]
    fn test_complex_array_reader_def_and_rep_levels() {
        // Construct column schema
        let message_type = "
        message test_schema {
            REPEATED Group test_mid {
                OPTIONAL BYTE_ARRAY leaf (UTF8);
            }
        }
        ";
        let num_pages = 2;
        let values_per_page = 100;
        let str_base = "Hello World";

        let schema = parse_message_type(message_type)
            .map(|t| Arc::new(SchemaDescriptor::new(Arc::new(t))))
            .unwrap();

        let max_def_level = schema.column(0).max_def_level();
        let max_rep_level = schema.column(0).max_rep_level();

        assert_eq!(max_def_level, 2);
        assert_eq!(max_rep_level, 1);

        let mut rng = thread_rng();
        let column_desc = schema.column(0);
        let mut pages: Vec<Vec<Page>> = Vec::new();

        let mut rep_levels = Vec::with_capacity(num_pages * values_per_page);
        let mut def_levels = Vec::with_capacity(num_pages * values_per_page);
        let mut all_values = Vec::with_capacity(num_pages * values_per_page);

        for i in 0..num_pages {
            let mut values = Vec::with_capacity(values_per_page);

            for _ in 0..values_per_page {
                let def_level = rng.gen_range(0..max_def_level + 1);
                let rep_level = rng.gen_range(0..max_rep_level + 1);
                if def_level == max_def_level {
                    let len = rng.gen_range(1..str_base.len());
                    let slice = &str_base[..len];
                    values.push(ByteArray::from(slice));
                    all_values.push(Some(slice.to_string()));
                } else {
                    all_values.push(None)
                }
                rep_levels.push(rep_level);
                def_levels.push(def_level)
            }

            let range = i * values_per_page..(i + 1) * values_per_page;
            let mut pb =
                DataPageBuilderImpl::new(column_desc.clone(), values.len() as u32, true);

            pb.add_rep_levels(max_rep_level, &rep_levels.as_slice()[range.clone()]);
            pb.add_def_levels(max_def_level, &def_levels.as_slice()[range]);
            pb.add_values::<ByteArrayType>(Encoding::PLAIN, values.as_slice());

            let data_page = pb.consume();
            pages.push(vec![data_page]);
        }

        let page_iterator = InMemoryPageIterator::new(schema, column_desc.clone(), pages);

        let converter = Utf8Converter::new(Utf8ArrayConverter {});
        let mut array_reader =
            ComplexObjectArrayReader::<ByteArrayType, Utf8Converter>::new(
                Box::new(page_iterator),
                column_desc,
                converter,
                None,
            )
            .unwrap();

        let mut accu_len: usize = 0;

        let array = array_reader.next_batch(values_per_page / 2).unwrap();
        assert_eq!(array.len(), values_per_page / 2);
        assert_eq!(
            Some(&def_levels[accu_len..(accu_len + array.len())]),
            array_reader.get_def_levels()
        );
        assert_eq!(
            Some(&rep_levels[accu_len..(accu_len + array.len())]),
            array_reader.get_rep_levels()
        );
        accu_len += array.len();

        // Read next values_per_page values, the first values_per_page/2 ones are from the first column chunk,
        // and the last values_per_page/2 ones are from the second column chunk
        let array = array_reader.next_batch(values_per_page).unwrap();
        assert_eq!(array.len(), values_per_page);
        assert_eq!(
            Some(&def_levels[accu_len..(accu_len + array.len())]),
            array_reader.get_def_levels()
        );
        assert_eq!(
            Some(&rep_levels[accu_len..(accu_len + array.len())]),
            array_reader.get_rep_levels()
        );
        let strings = array.as_any().downcast_ref::<StringArray>().unwrap();
        for i in 0..array.len() {
            if array.is_valid(i) {
                assert_eq!(
                    all_values[i + accu_len].as_ref().unwrap().as_str(),
                    strings.value(i)
                )
            } else {
                assert_eq!(all_values[i + accu_len], None)
            }
        }
        accu_len += array.len();

        // Try to read values_per_page values, however there are only values_per_page/2 values
        let array = array_reader.next_batch(values_per_page).unwrap();
        assert_eq!(array.len(), values_per_page / 2);
        assert_eq!(
            Some(&def_levels[accu_len..(accu_len + array.len())]),
            array_reader.get_def_levels()
        );
        assert_eq!(
            Some(&rep_levels[accu_len..(accu_len + array.len())]),
            array_reader.get_rep_levels()
        );
    }

    /// Array reader for test.
    struct InMemoryArrayReader {
        data_type: ArrowType,
        array: ArrayRef,
        def_levels: Option<Vec<i16>>,
        rep_levels: Option<Vec<i16>>,
    }

    impl InMemoryArrayReader {
        pub fn new(
            data_type: ArrowType,
            array: ArrayRef,
            def_levels: Option<Vec<i16>>,
            rep_levels: Option<Vec<i16>>,
        ) -> Self {
            Self {
                data_type,
                array,
                def_levels,
                rep_levels,
            }
        }
    }

    impl ArrayReader for InMemoryArrayReader {
        fn as_any(&self) -> &dyn Any {
            self
        }

        fn get_data_type(&self) -> &ArrowType {
            &self.data_type
        }

        fn next_batch(&mut self, _batch_size: usize) -> Result<ArrayRef> {
            Ok(self.array.clone())
        }

        fn get_def_levels(&self) -> Option<&[i16]> {
            self.def_levels.as_deref()
        }

        fn get_rep_levels(&self) -> Option<&[i16]> {
            self.rep_levels.as_deref()
        }
    }

    /// Iterator for testing reading empty columns
    struct EmptyPageIterator {
        schema: SchemaDescPtr,
    }

    impl EmptyPageIterator {
        fn new(schema: SchemaDescPtr) -> Self {
            EmptyPageIterator { schema }
        }
    }

    impl Iterator for EmptyPageIterator {
        type Item = Result<Box<dyn PageReader>>;

        fn next(&mut self) -> Option<Self::Item> {
            None
        }
    }

    impl PageIterator for EmptyPageIterator {
        fn schema(&mut self) -> Result<SchemaDescPtr> {
            Ok(self.schema.clone())
        }

        fn column_schema(&mut self) -> Result<ColumnDescPtr> {
            Ok(self.schema.column(0))
        }
    }

    #[test]
    fn test_struct_array_reader() {
        let array_1 = Arc::new(PrimitiveArray::<ArrowInt32>::from(vec![1, 2, 3, 4, 5]));
        let array_reader_1 = InMemoryArrayReader::new(
            ArrowType::Int32,
            array_1.clone(),
            Some(vec![0, 1, 2, 3, 1]),
            Some(vec![1, 1, 1, 1, 1]),
        );

        let array_2 = Arc::new(PrimitiveArray::<ArrowInt32>::from(vec![5, 4, 3, 2, 1]));
        let array_reader_2 = InMemoryArrayReader::new(
            ArrowType::Int32,
            array_2.clone(),
            Some(vec![0, 1, 3, 1, 2]),
            Some(vec![1, 1, 1, 1, 1]),
        );

        let struct_type = ArrowType::Struct(vec![
            Field::new("f1", array_1.data_type().clone(), true),
            Field::new("f2", array_2.data_type().clone(), true),
        ]);

        let mut struct_array_reader = StructArrayReader::new(
            struct_type,
            vec![Box::new(array_reader_1), Box::new(array_reader_2)],
            1,
            1,
        );

        let struct_array = struct_array_reader.next_batch(5).unwrap();
        let struct_array = struct_array.as_any().downcast_ref::<StructArray>().unwrap();

        assert_eq!(5, struct_array.len());
        assert_eq!(
            vec![true, false, false, false, false],
            (0..5)
                .map(|idx| struct_array.data_ref().is_null(idx))
                .collect::<Vec<bool>>()
        );
        assert_eq!(
            Some(vec![0, 1, 1, 1, 1].as_slice()),
            struct_array_reader.get_def_levels()
        );
        assert_eq!(
            Some(vec![1, 1, 1, 1, 1].as_slice()),
            struct_array_reader.get_rep_levels()
        );
    }

    #[test]
    fn test_create_array_reader() {
        let file = get_test_file("nulls.snappy.parquet");
        let file_reader = Arc::new(SerializedFileReader::new(file).unwrap());

        let file_metadata = file_reader.metadata().file_metadata();
        let arrow_schema = parquet_to_arrow_schema(
            file_metadata.schema_descr(),
            file_metadata.key_value_metadata(),
        )
        .unwrap();

        let array_reader = build_array_reader(
            file_reader.metadata().file_metadata().schema_descr_ptr(),
            arrow_schema,
            vec![0usize].into_iter(),
            file_reader,
        )
        .unwrap();

        // Create arrow types
        let arrow_type = ArrowType::Struct(vec![Field::new(
            "b_struct",
            ArrowType::Struct(vec![Field::new("b_c_int", ArrowType::Int32, true)]),
            true,
        )]);

        assert_eq!(array_reader.get_data_type(), &arrow_type);
    }

    #[test]
    fn test_list_array_reader() {
        // [[1, null, 2], null, [3, 4]]
        let array = Arc::new(PrimitiveArray::<ArrowInt32>::from(vec![
            Some(1),
            None,
            Some(2),
            None,
            Some(3),
            Some(4),
        ]));
        let item_array_reader = InMemoryArrayReader::new(
            ArrowType::Int32,
            array,
            Some(vec![3, 2, 3, 0, 3, 3]),
            Some(vec![0, 1, 1, 0, 0, 1]),
        );

        let mut list_array_reader = ListArrayReader::<i32>::new(
            Box::new(item_array_reader),
            ArrowType::List(Box::new(Field::new("item", ArrowType::Int32, true))),
            ArrowType::Int32,
            1,
            1,
            0,
            1,
        );

        let next_batch = list_array_reader.next_batch(1024).unwrap();
        let list_array = next_batch.as_any().downcast_ref::<ListArray>().unwrap();

        assert_eq!(3, list_array.len());
        // This passes as I expect
        assert_eq!(1, list_array.null_count());

        assert_eq!(
            list_array
                .value(0)
                .as_any()
                .downcast_ref::<PrimitiveArray<ArrowInt32>>()
                .unwrap(),
            &PrimitiveArray::<ArrowInt32>::from(vec![Some(1), None, Some(2)])
        );

        assert!(list_array.is_null(1));

        assert_eq!(
            list_array
                .value(2)
                .as_any()
                .downcast_ref::<PrimitiveArray<ArrowInt32>>()
                .unwrap(),
            &PrimitiveArray::<ArrowInt32>::from(vec![Some(3), Some(4)])
        );
    }

    #[test]
    fn test_large_list_array_reader() {
        // [[1, null, 2], null, [3, 4]]
        let array = Arc::new(PrimitiveArray::<ArrowInt32>::from(vec![
            Some(1),
            None,
            Some(2),
            None,
            Some(3),
            Some(4),
        ]));
        let item_array_reader = InMemoryArrayReader::new(
            ArrowType::Int32,
            array,
            Some(vec![3, 2, 3, 0, 3, 3]),
            Some(vec![0, 1, 1, 0, 0, 1]),
        );

        let mut list_array_reader = ListArrayReader::<i64>::new(
            Box::new(item_array_reader),
            ArrowType::LargeList(Box::new(Field::new("item", ArrowType::Int32, true))),
            ArrowType::Int32,
            1,
            1,
            0,
            1,
        );

        let next_batch = list_array_reader.next_batch(1024).unwrap();
        let list_array = next_batch
            .as_any()
            .downcast_ref::<LargeListArray>()
            .unwrap();

        assert_eq!(3, list_array.len());

        assert_eq!(
            list_array
                .value(0)
                .as_any()
                .downcast_ref::<PrimitiveArray<ArrowInt32>>()
                .unwrap(),
            &PrimitiveArray::<ArrowInt32>::from(vec![Some(1), None, Some(2)])
        );

        assert!(list_array.is_null(1));

        assert_eq!(
            list_array
                .value(2)
                .as_any()
                .downcast_ref::<PrimitiveArray<ArrowInt32>>()
                .unwrap(),
            &PrimitiveArray::<ArrowInt32>::from(vec![Some(3), Some(4)])
        );
    }
}<|MERGE_RESOLUTION|>--- conflicted
+++ resolved
@@ -1151,18 +1151,14 @@
                     .collect::<Vec<ArrayData>>(),
             );
 
-<<<<<<< HEAD
         if self.struct_def_level != 0 {
             // calculate struct def level data
             let buffer_size = children_array_len * size_of::<i16>();
             let mut def_level_data_buffer = MutableBuffer::new(buffer_size);
             def_level_data_buffer.resize(buffer_size, 0);
-=======
+
         // Safety: the buffer is always treated as `u16` in the code below
         let def_level_data = unsafe { def_level_data_buffer.typed_data_mut() };
->>>>>>> 3dca9696
-
-            let def_level_data = def_level_data_buffer.typed_data_mut();
 
             def_level_data
                 .iter_mut()
