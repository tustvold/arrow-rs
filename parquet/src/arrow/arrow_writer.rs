--- conflicted
+++ resolved
@@ -751,14 +751,8 @@
             writer.close().unwrap();
         }
 
-<<<<<<< HEAD
-        let cursor = crate::file::serialized_reader::SliceableCursor::new(buffer);
+        let cursor = Bytes::from(buffer);
         let mut arrow_reader = ParquetFileArrowReader::try_new(cursor).unwrap();
-=======
-        let cursor = Bytes::from(buffer);
-        let reader = SerializedFileReader::new(cursor).unwrap();
-        let mut arrow_reader = ParquetFileArrowReader::new(Arc::new(reader));
->>>>>>> eb706b76
         let mut record_batch_reader = arrow_reader.get_record_reader(1024).unwrap();
 
         let actual_batch = record_batch_reader
