--- conflicted
+++ resolved
@@ -154,55 +154,6 @@
     }
 }
 
-<<<<<<< HEAD
-/// Struct that represents `File` output stream with position tracking.
-/// Used as a sink in file writer.
-#[deprecated = "use TrackedWrite instead"]
-#[allow(deprecated)]
-pub struct FileSink<W: ParquetWriter> {
-    buf: BufWriter<W>,
-    // This is not necessarily position in the underlying file,
-    // but rather current position in the sink.
-    pos: u64,
-}
-
-#[allow(deprecated)]
-#[allow(unused)]
-impl<W: ParquetWriter> FileSink<W> {
-    /// Creates new file sink.
-    /// Position is set to whatever position file has.
-    pub fn new(buf: &W) -> Self {
-        let mut owned_buf = buf.try_clone().unwrap();
-        let pos = owned_buf.seek(SeekFrom::Current(0)).unwrap();
-        Self {
-            buf: BufWriter::new(owned_buf),
-            pos,
-        }
-    }
-}
-
-#[allow(deprecated)]
-impl<W: ParquetWriter> Write for FileSink<W> {
-    fn write(&mut self, buf: &[u8]) -> Result<usize> {
-        let num_bytes = self.buf.write(buf)?;
-        self.pos += num_bytes as u64;
-        Ok(num_bytes)
-    }
-
-    fn flush(&mut self) -> Result<()> {
-        self.buf.flush()
-    }
-}
-
-#[allow(deprecated)]
-impl<W: ParquetWriter> Position for FileSink<W> {
-    fn pos(&self) -> u64 {
-        self.pos
-    }
-}
-
-=======
->>>>>>> 613b99dc
 // Position implementation for Cursor to use in various tests.
 impl<'a> Position for Cursor<&'a mut Vec<u8>> {
     fn pos(&self) -> u64 {
