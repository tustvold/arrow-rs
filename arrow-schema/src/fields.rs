// Licensed to the Apache Software Foundation (ASF) under one
// or more contributor license agreements.  See the NOTICE file
// distributed with this work for additional information
// regarding copyright ownership.  The ASF licenses this file
// to you under the Apache License, Version 2.0 (the
// "License"); you may not use this file except in compliance
// with the License.  You may obtain a copy of the License at
//
//   http://www.apache.org/licenses/LICENSE-2.0
//
// Unless required by applicable law or agreed to in writing,
// software distributed under the License is distributed on an
// "AS IS" BASIS, WITHOUT WARRANTIES OR CONDITIONS OF ANY
// KIND, either express or implied.  See the License for the
// specific language governing permissions and limitations
// under the License.

use crate::{ArrowError, Field, FieldRef};
use std::ops::Deref;
use std::sync::Arc;

/// A cheaply cloneable, owned slice of [`FieldRef`]
///
/// Similar to `Arc<Vec<FieldRef>>` or `Arc<[FieldRef]>`
///
/// Can be constructed in a number of ways
///
/// ```
/// # use std::sync::Arc;
/// # use arrow_schema::{DataType, Field, Fields};
/// // Can be constructed from Vec<Field>
/// Fields::from(vec![Field::new("a", DataType::Boolean, false)]);
/// // Can be constructed from Vec<FieldRef>
/// Fields::from(vec![Arc::new(Field::new("a", DataType::Boolean, false))]);
/// // Can be constructed from an iterator of Field
/// std::iter::once(Field::new("a", DataType::Boolean, false)).collect::<Fields>();
/// // Can be constructed from an iterator of FieldRef
/// std::iter::once(Arc::new(Field::new("a", DataType::Boolean, false))).collect::<Fields>();
/// ```
///
#[derive(Clone, Eq, PartialEq, Ord, PartialOrd, Hash)]
#[cfg_attr(feature = "serde", derive(serde::Serialize, serde::Deserialize))]
#[cfg_attr(feature = "serde", serde(transparent))]
pub struct Fields(Arc<[FieldRef]>);

impl std::fmt::Debug for Fields {
    fn fmt(&self, f: &mut std::fmt::Formatter<'_>) -> std::fmt::Result {
        self.0.as_ref().fmt(f)
    }
}

impl Fields {
    /// Returns a new empty [`Fields`]
    pub fn empty() -> Self {
        Self(Arc::new([]))
    }

    /// Return size of this instance in bytes.
    pub fn size(&self) -> usize {
        self.iter()
            .map(|field| field.size() + std::mem::size_of::<FieldRef>())
            .sum()
    }

    /// Searches for a field by name, returning it along with its index if found
    pub fn find(&self, name: &str) -> Option<(usize, &FieldRef)> {
        self.0.iter().enumerate().find(|(_, b)| b.name() == name)
    }
}

impl Default for Fields {
    fn default() -> Self {
        Self::empty()
    }
}

impl FromIterator<Field> for Fields {
    fn from_iter<T: IntoIterator<Item = Field>>(iter: T) -> Self {
        iter.into_iter().map(Arc::new).collect()
    }
}

impl FromIterator<FieldRef> for Fields {
    fn from_iter<T: IntoIterator<Item = FieldRef>>(iter: T) -> Self {
        Self(iter.into_iter().collect())
    }
}

impl From<Vec<Field>> for Fields {
    fn from(value: Vec<Field>) -> Self {
        value.into_iter().collect()
    }
}

impl From<Vec<FieldRef>> for Fields {
    fn from(value: Vec<FieldRef>) -> Self {
        Self(value.into())
    }
}

impl From<&[FieldRef]> for Fields {
    fn from(value: &[FieldRef]) -> Self {
        Self(value.into())
    }
}

impl<const N: usize> From<[FieldRef; N]> for Fields {
    fn from(value: [FieldRef; N]) -> Self {
        Self(Arc::new(value))
    }
}

impl Deref for Fields {
    type Target = [FieldRef];

    fn deref(&self) -> &Self::Target {
        self.0.as_ref()
    }
}

impl<'a> IntoIterator for &'a Fields {
    type Item = &'a FieldRef;
    type IntoIter = std::slice::Iter<'a, FieldRef>;

    fn into_iter(self) -> Self::IntoIter {
        self.0.iter()
    }
<<<<<<< HEAD
=======
}

// Manually implement to avoid needing serde rc feature
#[cfg(feature = "serde")]
impl serde::Serialize for Fields {
    fn serialize<S>(&self, serializer: S) -> Result<S::Ok, S::Error>
    where
        S: serde::Serializer,
    {
        use serde::ser::SerializeSeq;
        let mut seq = serializer.serialize_seq(Some(self.len()))?;
        for e in self.iter() {
            seq.serialize_element(e.as_ref())?;
        }
        seq.end()
    }
}

#[cfg(feature = "serde")]
impl<'de> serde::Deserialize<'de> for Fields {
    fn deserialize<D>(deserializer: D) -> Result<Self, D::Error>
    where
        D: serde::Deserializer<'de>,
    {
        Ok(Vec::<Field>::deserialize(deserializer)?.into())
    }
}

/// A cheaply cloneable, owned collection of [`FieldRef`] and their corresponding type ids
#[derive(Clone, Eq, PartialEq, Ord, PartialOrd, Hash)]
#[cfg_attr(feature = "serde", derive(serde::Serialize, serde::Deserialize))]
#[cfg_attr(feature = "serde", serde(transparent))]
pub struct UnionFields(Arc<[(i8, FieldRef)]>);

impl std::fmt::Debug for UnionFields {
    fn fmt(&self, f: &mut std::fmt::Formatter<'_>) -> std::fmt::Result {
        self.0.as_ref().fmt(f)
    }
}

impl UnionFields {
    /// Create a new [`UnionFields`] with no fields
    pub fn empty() -> Self {
        Self(Arc::from([]))
    }

    /// Create a new [`UnionFields`] from a [`Fields`] and array of type_ids
    ///
    /// See <https://arrow.apache.org/docs/format/Columnar.html#union-layout>
    ///
    /// ```
    /// use arrow_schema::{DataType, Field, UnionFields};
    /// // Create a new UnionFields with type id mapping
    /// // 1 -> DataType::UInt8
    /// // 3 -> DataType::Utf8
    /// UnionFields::new(
    ///     vec![1, 3],
    ///     vec![
    ///         Field::new("field1", DataType::UInt8, false),
    ///         Field::new("field3", DataType::Utf8, false),
    ///     ],
    /// );
    /// ```
    pub fn new<F, T>(type_ids: T, fields: F) -> Self
    where
        F: IntoIterator,
        F::Item: Into<FieldRef>,
        T: IntoIterator<Item = i8>,
    {
        let fields = fields.into_iter().map(Into::into);
        type_ids.into_iter().zip(fields).collect()
    }

    /// Return size of this instance in bytes.
    pub fn size(&self) -> usize {
        self.iter()
            .map(|(_, field)| field.size() + std::mem::size_of::<(i8, FieldRef)>())
            .sum()
    }

    /// Returns the number of fields in this [`UnionFields`]
    pub fn len(&self) -> usize {
        self.0.len()
    }

    /// Returns `true` if this is empty
    pub fn is_empty(&self) -> bool {
        self.0.is_empty()
    }

    /// Returns an iterator over the fields and type ids in this [`UnionFields`]
    ///
    /// Note: the iteration order is not guaranteed
    pub fn iter(&self) -> impl Iterator<Item = (i8, &FieldRef)> + '_ {
        self.0.iter().map(|(id, f)| (*id, f))
    }

    /// Merge this field into self if it is compatible.
    ///
    /// See [`Field::try_merge`]
    pub(crate) fn try_merge(&mut self, other: &Self) -> Result<(), ArrowError> {
        // TODO: This currently may produce duplicate type IDs (#3982)
        let mut output: Vec<_> = self.iter().map(|(id, f)| (id, f.clone())).collect();
        for (field_type_id, from_field) in other.iter() {
            let mut is_new_field = true;
            for (self_type_id, self_field) in output.iter_mut() {
                if from_field == self_field {
                    // If the nested fields in two unions are the same, they must have same
                    // type id.
                    if *self_type_id != field_type_id {
                        return Err(ArrowError::SchemaError(
                            format!("Fail to merge schema field '{}' because the self_type_id = {} does not equal field_type_id = {}",
                                    self_field.name(), self_type_id, field_type_id)
                        ));
                    }

                    is_new_field = false;
                    break;
                }
            }

            if is_new_field {
                output.push((field_type_id, from_field.clone()))
            }
        }
        *self = output.into_iter().collect();
        Ok(())
    }
}

impl FromIterator<(i8, FieldRef)> for UnionFields {
    fn from_iter<T: IntoIterator<Item = (i8, FieldRef)>>(iter: T) -> Self {
        // TODO: Should this validate type IDs are unique (#3982)
        Self(iter.into_iter().collect())
    }
>>>>>>> f1d5797f
}<|MERGE_RESOLUTION|>--- conflicted
+++ resolved
@@ -124,34 +124,6 @@
 
     fn into_iter(self) -> Self::IntoIter {
         self.0.iter()
-    }
-<<<<<<< HEAD
-=======
-}
-
-// Manually implement to avoid needing serde rc feature
-#[cfg(feature = "serde")]
-impl serde::Serialize for Fields {
-    fn serialize<S>(&self, serializer: S) -> Result<S::Ok, S::Error>
-    where
-        S: serde::Serializer,
-    {
-        use serde::ser::SerializeSeq;
-        let mut seq = serializer.serialize_seq(Some(self.len()))?;
-        for e in self.iter() {
-            seq.serialize_element(e.as_ref())?;
-        }
-        seq.end()
-    }
-}
-
-#[cfg(feature = "serde")]
-impl<'de> serde::Deserialize<'de> for Fields {
-    fn deserialize<D>(deserializer: D) -> Result<Self, D::Error>
-    where
-        D: serde::Deserializer<'de>,
-    {
-        Ok(Vec::<Field>::deserialize(deserializer)?.into())
     }
 }
 
@@ -262,5 +234,4 @@
         // TODO: Should this validate type IDs are unique (#3982)
         Self(iter.into_iter().collect())
     }
->>>>>>> f1d5797f
 }