// Licensed to the Apache Software Foundation (ASF) under one
// or more contributor license agreements.  See the NOTICE file
// distributed with this work for additional information
// regarding copyright ownership.  The ASF licenses this file
// to you under the Apache License, Version 2.0 (the
// "License"); you may not use this file except in compliance
// with the License.  You may obtain a copy of the License at
//
//   http://www.apache.org/licenses/LICENSE-2.0
//
// Unless required by applicable law or agreed to in writing,
// software distributed under the License is distributed on an
// "AS IS" BASIS, WITHOUT WARRANTIES OR CONDITIONS OF ANY
// KIND, either express or implied.  See the License for the
// specific language governing permissions and limitations
// under the License.

#[macro_use]
extern crate criterion;

use criterion::Criterion;
use std::ops::Range;

use rand::Rng;

extern crate arrow;

use arrow::datatypes::*;
use arrow::util::test_util::seedable_rng;
use arrow::{array::*, util::bench_util::*};
use arrow_select::interleave::interleave;

fn do_bench(
    c: &mut Criterion,
    prefix: &str,
    len: usize,
    base: &dyn Array,
    slices: &[Range<usize>],
) {
    let arrays: Vec<_> = slices
        .iter()
        .map(|r| base.slice(r.start, r.end - r.start))
        .collect();
    let values: Vec<_> = arrays.iter().map(|x| x.as_ref()).collect();
    bench_values(
        c,
        &format!("interleave {} {} {:?}", prefix, len, slices),
        len,
        &values,
    );
}

fn bench_values(c: &mut Criterion, name: &str, len: usize, values: &[&dyn Array]) {
    let mut rng = seedable_rng();
    let indices: Vec<_> = (0..len)
        .map(|_| {
            let array_idx = rng.gen_range(0..values.len());
            let value_idx = rng.gen_range(0..values[array_idx].len());
            (array_idx, value_idx)
        })
        .collect();

<<<<<<< HEAD
    c.bench_function(name, |b| {
        b.iter(|| criterion::black_box(interleave(values, &indices).unwrap()))
=======
    c.bench_function(&format!("interleave {prefix} {len} {slices:?}"), |b| {
        b.iter(|| criterion::black_box(interleave(&values, &indices).unwrap()))
>>>>>>> 4533271b
    });
}

fn add_benchmark(c: &mut Criterion) {
    let i32 = create_primitive_array::<Int32Type>(1024, 0.);
    let i32_opt = create_primitive_array::<Int32Type>(1024, 0.5);
    let string = create_string_array_with_len::<i32>(1024, 0., 20);
    let string_opt = create_string_array_with_len::<i32>(1024, 0.5, 20);
    let values = create_string_array_with_len::<i32>(10, 0.0, 20);
    let dict = create_dict_from_values::<Int32Type>(1024, 0.0, &values);

    let values = create_string_array_with_len::<i32>(1024, 0.0, 20);
    let sparse_dict =
        create_sparse_dict_from_values::<Int32Type>(1024, 0.0, &values, 10..20);

    let cases: &[(&str, &dyn Array)] = &[
        ("i32(0.0)", &i32),
        ("i32(0.5)", &i32_opt),
        ("str(20, 0.0)", &string),
        ("str(20, 0.5)", &string_opt),
        ("dict(20, 0.0)", &dict),
        ("dict_sparse(20, 0.0)", &sparse_dict),
    ];

    for (prefix, base) in cases {
        let slices: &[(usize, &[_])] = &[
            (100, &[0..100, 100..230, 450..1000]),
            (400, &[0..100, 100..230, 450..1000]),
            (1024, &[0..100, 100..230, 450..1000]),
            (1024, &[0..100, 100..230, 450..1000, 0..1000]),
        ];

        for (len, slice) in slices {
            do_bench(c, prefix, *len, *base, slice);
        }
    }

    for len in [100, 1024, 2048] {
        bench_values(
            c,
            &format!("interleave dict_distinct {len}"),
            100,
            &[&dict, &sparse_dict],
        );
    }
}

criterion_group!(benches, add_benchmark);
criterion_main!(benches);<|MERGE_RESOLUTION|>--- conflicted
+++ resolved
@@ -44,7 +44,7 @@
     let values: Vec<_> = arrays.iter().map(|x| x.as_ref()).collect();
     bench_values(
         c,
-        &format!("interleave {} {} {:?}", prefix, len, slices),
+        &format!("interleave {prefix} {len} {slices:?}"),
         len,
         &values,
     );
@@ -60,13 +60,8 @@
         })
         .collect();
 
-<<<<<<< HEAD
     c.bench_function(name, |b| {
-        b.iter(|| criterion::black_box(interleave(values, &indices).unwrap()))
-=======
-    c.bench_function(&format!("interleave {prefix} {len} {slices:?}"), |b| {
         b.iter(|| criterion::black_box(interleave(&values, &indices).unwrap()))
->>>>>>> 4533271b
     });
 }
 
