# Licensed to the Apache Software Foundation (ASF) under one
# or more contributor license agreements.  See the NOTICE file
# distributed with this work for additional information
# regarding copyright ownership.  The ASF licenses this file
# to you under the Apache License, Version 2.0 (the
# "License"); you may not use this file except in compliance
# with the License.  You may obtain a copy of the License at
#
#   http://www.apache.org/licenses/LICENSE-2.0
#
# Unless required by applicable law or agreed to in writing,
# software distributed under the License is distributed on an
# "AS IS" BASIS, WITHOUT WARRANTIES OR CONDITIONS OF ANY
# KIND, either express or implied.  See the License for the
# specific language governing permissions and limitations
# under the License.

[package]
name = "object_store"
version = "0.4.0"
edition = "2021"
license = "MIT/Apache-2.0"
readme = "README.md"
description = "A generic object store interface for uniformly interacting with AWS S3, Google Cloud Storage, Azure Blob Storage and local files."
keywords = ["object", "storage", "cloud"]
repository = "https://github.com/apache/arrow-rs"

[package.metadata.docs.rs]
all-features = true

[dependencies] # In alphabetical order
async-trait = "0.1.53"
bytes = "1.0"
chrono = { version = "0.4", default-features = false, features = ["clock"] }
futures = "0.3"
itertools = "0.10.1"
parking_lot = { version = "0.12" }
percent-encoding = "2.1"
snafu = "0.7"
tokio = { version = "1.18", features = ["sync", "macros", "parking_lot", "rt-multi-thread", "time", "io-util"] }
tracing = { version = "0.1" }
url = "2.2"
walkdir = "2"

# Cloud storage support
base64 = { version = "0.13", default-features = false, optional = true }
quick-xml = { version = "0.23.0", features = ["serialize"], optional = true }
serde = { version = "1.0", default-features = false, features = ["derive"], optional = true }
serde_json = { version = "1.0", default-features = false, optional = true }
rand = { version = "0.8", default-features = false, features = ["std", "std_rng"], optional = true }
reqwest = { version = "0.11", default-features = false, features = ["rustls-tls"], optional = true }
ring = { version = "0.16", default-features = false, features = ["std"], optional = true }
rustls-pemfile = { version = "1.0", default-features = false, optional = true }

[features]
cloud = ["serde", "serde_json", "quick-xml", "reqwest", "reqwest/json", "reqwest/stream", "chrono/serde", "rustls-pemfile", "base64", "rand", "ring"]
azure = ["cloud"]
gcp = ["cloud"]
aws = ["cloud"]

[dev-dependencies] # In alphabetical order
dotenv = "0.15.0"
tempfile = "3.1.0"
futures-test = "0.3"
<<<<<<< HEAD
hyper = { version = "0.14", features = ["server"] }
=======
rand = "0.8"
>>>>>>> 9822d627
<|MERGE_RESOLUTION|>--- conflicted
+++ resolved
@@ -62,8 +62,5 @@
 dotenv = "0.15.0"
 tempfile = "3.1.0"
 futures-test = "0.3"
-<<<<<<< HEAD
-hyper = { version = "0.14", features = ["server"] }
-=======
 rand = "0.8"
->>>>>>> 9822d627
+hyper = { version = "0.14", features = ["server"] }