--- conflicted
+++ resolved
@@ -241,42 +241,6 @@
         Ok(())
     }
 
-<<<<<<< HEAD
-=======
-    pub async fn get(&self, location: &Path, options: GetOptions) -> Result<Response> {
-        let url = self.path_url(location);
-        let builder = self.client.get(url);
-        let has_range = options.range.is_some();
-
-        let res = builder
-            .with_get_options(options)
-            .send_retry(&self.retry_config)
-            .await
-            .map_err(|source| match source.status() {
-                // Some stores return METHOD_NOT_ALLOWED for get on directories
-                Some(StatusCode::NOT_FOUND | StatusCode::METHOD_NOT_ALLOWED) => {
-                    crate::Error::NotFound {
-                        source: Box::new(source),
-                        path: location.to_string(),
-                    }
-                }
-                _ => Error::Request { source }.into(),
-            })?;
-
-        // We expect a 206 Partial Content response if a range was requested
-        // a 200 OK response would indicate the server did not fulfill the request
-        if has_range && res.status() != StatusCode::PARTIAL_CONTENT {
-            return Err(crate::Error::NotSupported {
-                source: Box::new(Error::RangeNotSupported {
-                    href: location.to_string(),
-                }),
-            });
-        }
-
-        Ok(res)
-    }
-
->>>>>>> f9cd26f7
     pub async fn copy(&self, from: &Path, to: &Path, overwrite: bool) -> Result<()> {
         let mut retry = false;
         loop {
@@ -333,9 +297,10 @@
             true => Method::HEAD,
             false => Method::GET,
         };
+        let has_range = options.range.is_some();
         let builder = self.client.request(method, url);
 
-        builder
+        let res = builder
             .with_get_options(options)
             .send_retry(&self.retry_config)
             .await
@@ -348,7 +313,19 @@
                     }
                 }
                 _ => Error::Request { source }.into(),
-            })
+            })?;
+
+        // We expect a 206 Partial Content response if a range was requested
+        // a 200 OK response would indicate the server did not fulfill the request
+        if has_range && res.status() != StatusCode::PARTIAL_CONTENT {
+            return Err(crate::Error::NotSupported {
+                source: Box::new(Error::RangeNotSupported {
+                    href: location.to_string(),
+                }),
+            });
+        }
+
+        Ok(res)
     }
 }
 
