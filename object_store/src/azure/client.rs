// Licensed to the Apache Software Foundation (ASF) under one
// or more contributor license agreements.  See the NOTICE file
// distributed with this work for additional information
// regarding copyright ownership.  The ASF licenses this file
// to you under the Apache License, Version 2.0 (the
// "License"); you may not use this file except in compliance
// with the License.  You may obtain a copy of the License at
//
//   http://www.apache.org/licenses/LICENSE-2.0
//
// Unless required by applicable law or agreed to in writing,
// software distributed under the License is distributed on an
// "AS IS" BASIS, WITHOUT WARRANTIES OR CONDITIONS OF ANY
// KIND, either express or implied.  See the License for the
// specific language governing permissions and limitations
// under the License.

use super::credential::AzureCredential;
use crate::azure::credential::*;
<<<<<<< HEAD
use crate::azure::STORE;
use crate::client::get::GetClient;
use crate::client::list::ListClient;
=======
use crate::azure::{AzureCredentialProvider, STORE};
use crate::client::pagination::stream_paginated;
>>>>>>> 8580e858
use crate::client::retry::RetryExt;
use crate::client::GetOptionsExt;
use crate::path::DELIMITER;
use crate::util::deserialize_rfc1123;
use crate::{
    ClientOptions, GetOptions, ListResult, ObjectMeta, Path, Result, RetryConfig,
};
use async_trait::async_trait;
use base64::prelude::BASE64_STANDARD;
use base64::Engine;
use bytes::{Buf, Bytes};
use chrono::{DateTime, Utc};
use itertools::Itertools;
use reqwest::header::CONTENT_TYPE;
use reqwest::{
    header::{HeaderValue, CONTENT_LENGTH, IF_NONE_MATCH},
    Client as ReqwestClient, Method, Response, StatusCode,
};
use serde::{Deserialize, Serialize};
use snafu::{ResultExt, Snafu};
use std::collections::HashMap;
use std::sync::Arc;
use url::Url;

/// A specialized `Error` for object store-related errors
#[derive(Debug, Snafu)]
#[allow(missing_docs)]
pub(crate) enum Error {
    #[snafu(display("Error performing get request {}: {}", path, source))]
    GetRequest {
        source: crate::client::retry::Error,
        path: String,
    },

    #[snafu(display("Error getting get response body {}: {}", path, source))]
    GetResponseBody {
        source: reqwest::Error,
        path: String,
    },

    #[snafu(display("Error performing put request {}: {}", path, source))]
    PutRequest {
        source: crate::client::retry::Error,
        path: String,
    },

    #[snafu(display("Error performing delete request {}: {}", path, source))]
    DeleteRequest {
        source: crate::client::retry::Error,
        path: String,
    },

    #[snafu(display("Error performing list request: {}", source))]
    ListRequest { source: crate::client::retry::Error },

    #[snafu(display("Error getting list response body: {}", source))]
    ListResponseBody { source: reqwest::Error },

    #[snafu(display("Got invalid list response: {}", source))]
    InvalidListResponse { source: quick_xml::de::DeError },

    #[snafu(display("Error authorizing request: {}", source))]
    Authorization {
        source: crate::azure::credential::Error,
    },
}

impl From<Error> for crate::Error {
    fn from(err: Error) -> Self {
        match err {
            Error::GetRequest { source, path }
            | Error::DeleteRequest { source, path }
            | Error::PutRequest { source, path } => source.error(STORE, path),
            _ => Self::Generic {
                store: STORE,
                source: Box::new(err),
            },
        }
    }
}

/// Configuration for [AzureClient]
#[derive(Debug)]
pub(crate) struct AzureConfig {
    pub account: String,
    pub container: String,
    pub credentials: AzureCredentialProvider,
    pub retry_config: RetryConfig,
    pub service: Url,
    pub is_emulator: bool,
    pub client_options: ClientOptions,
}

impl AzureConfig {
    fn path_url(&self, path: &Path) -> Url {
        let mut url = self.service.clone();
        {
            let mut path_mut = url.path_segments_mut().unwrap();
            if self.is_emulator {
                path_mut.push(&self.account);
            }
            path_mut.push(&self.container).extend(path.parts());
        }
        url
    }
}

#[derive(Debug)]
pub(crate) struct AzureClient {
    config: AzureConfig,
    client: ReqwestClient,
}

impl AzureClient {
    /// create a new instance of [AzureClient]
    pub fn new(config: AzureConfig) -> Result<Self> {
        let client = config.client_options.client()?;
        Ok(Self { config, client })
    }

    /// Returns the config
    pub fn config(&self) -> &AzureConfig {
        &self.config
    }

    async fn get_credential(&self) -> Result<Arc<AzureCredential>> {
        self.config.credentials.get_credential().await
    }

    /// Make an Azure PUT request <https://docs.microsoft.com/en-us/rest/api/storageservices/put-blob>
    pub async fn put_request<T: Serialize + crate::Debug + ?Sized + Sync>(
        &self,
        path: &Path,
        bytes: Option<Bytes>,
        is_block_op: bool,
        query: &T,
    ) -> Result<Response> {
        let credential = self.get_credential().await?;
        let url = self.config.path_url(path);

        let mut builder = self.client.request(Method::PUT, url);

        if !is_block_op {
            builder = builder.header(&BLOB_TYPE, "BlockBlob").query(query);
        } else {
            builder = builder.query(query);
        }

        if let Some(value) = self.config().client_options.get_content_type(path) {
            builder = builder.header(CONTENT_TYPE, value);
        }

        if let Some(bytes) = bytes {
            builder = builder
                .header(CONTENT_LENGTH, HeaderValue::from(bytes.len()))
                .body(bytes)
        } else {
            builder = builder.header(CONTENT_LENGTH, HeaderValue::from_static("0"));
        }

        let response = builder
            .with_azure_authorization(&credential, &self.config.account)
            .send_retry(&self.config.retry_config)
            .await
            .context(PutRequestSnafu {
                path: path.as_ref(),
            })?;

        Ok(response)
    }

<<<<<<< HEAD
=======
    /// Make an Azure GET request
    /// <https://docs.microsoft.com/en-us/rest/api/storageservices/get-blob>
    /// <https://docs.microsoft.com/en-us/rest/api/storageservices/get-blob-properties>
    pub async fn get_request(
        &self,
        path: &Path,
        options: GetOptions,
        head: bool,
    ) -> Result<Response> {
        let credential = self.get_credential().await?;
        let url = self.config.path_url(path);
        let method = match head {
            true => Method::HEAD,
            false => Method::GET,
        };

        let builder = self
            .client
            .request(method, url)
            .header(CONTENT_LENGTH, HeaderValue::from_static("0"))
            .body(Bytes::new());

        let response = builder
            .with_get_options(options)
            .with_azure_authorization(&credential, &self.config.account)
            .send_retry(&self.config.retry_config)
            .await
            .context(GetRequestSnafu {
                path: path.as_ref(),
            })?;

        match response.headers().get("x-ms-resource-type") {
            Some(resource) if resource.as_ref() != b"file" => {
                Err(crate::Error::NotFound {
                    path: path.to_string(),
                    source: format!(
                        "Not a file, got x-ms-resource-type: {}",
                        String::from_utf8_lossy(resource.as_ref())
                    )
                    .into(),
                })
            }
            _ => Ok(response),
        }
    }

>>>>>>> 8580e858
    /// Make an Azure Delete request <https://docs.microsoft.com/en-us/rest/api/storageservices/delete-blob>
    pub async fn delete_request<T: Serialize + ?Sized + Sync>(
        &self,
        path: &Path,
        query: &T,
    ) -> Result<()> {
        let credential = self.get_credential().await?;
        let url = self.config.path_url(path);

        self.client
            .request(Method::DELETE, url)
            .query(query)
            .header(&DELETE_SNAPSHOTS, "include")
            .with_azure_authorization(&credential, &self.config.account)
            .send_retry(&self.config.retry_config)
            .await
            .context(DeleteRequestSnafu {
                path: path.as_ref(),
            })?;

        Ok(())
    }

    /// Make an Azure Copy request <https://docs.microsoft.com/en-us/rest/api/storageservices/copy-blob>
    pub async fn copy_request(
        &self,
        from: &Path,
        to: &Path,
        overwrite: bool,
    ) -> Result<()> {
        let credential = self.get_credential().await?;
        let url = self.config.path_url(to);
        let mut source = self.config.path_url(from);

        // If using SAS authorization must include the headers in the URL
        // <https://docs.microsoft.com/en-us/rest/api/storageservices/copy-blob#request-headers>
        if let AzureCredential::SASToken(pairs) = credential.as_ref() {
            source.query_pairs_mut().extend_pairs(pairs);
        }

        let mut builder = self
            .client
            .request(Method::PUT, url)
            .header(&COPY_SOURCE, source.to_string())
            .header(CONTENT_LENGTH, HeaderValue::from_static("0"));

        if !overwrite {
            builder = builder.header(IF_NONE_MATCH, "*");
        }

        builder
            .with_azure_authorization(&credential, &self.config.account)
            .send_retry(&self.config.retry_config)
            .await
            .map_err(|err| match err.status() {
                Some(StatusCode::CONFLICT) => crate::Error::AlreadyExists {
                    source: Box::new(err),
                    path: to.to_string(),
                },
                _ => err.error(STORE, from.to_string()),
            })?;

        Ok(())
    }
}

#[async_trait]
impl GetClient for AzureClient {
    const STORE: &'static str = STORE;

    /// Make an Azure GET request
    /// <https://docs.microsoft.com/en-us/rest/api/storageservices/get-blob>
    /// <https://docs.microsoft.com/en-us/rest/api/storageservices/get-blob-properties>
    async fn get_request(
        &self,
        path: &Path,
        options: GetOptions,
        head: bool,
    ) -> Result<Response> {
        let credential = self.get_credential().await?;
        let url = self.config.path_url(path);
        let method = match head {
            true => Method::HEAD,
            false => Method::GET,
        };

        let builder = self
            .client
            .request(method, url)
            .header(CONTENT_LENGTH, HeaderValue::from_static("0"))
            .body(Bytes::new());

        let response = builder
            .with_get_options(options)
            .with_azure_authorization(&credential, &self.config.account)
            .send_retry(&self.config.retry_config)
            .await
            .context(GetRequestSnafu {
                path: path.as_ref(),
            })?;

        Ok(response)
    }
}

#[async_trait]
impl ListClient for AzureClient {
    /// Make an Azure List request <https://docs.microsoft.com/en-us/rest/api/storageservices/list-blobs>
    async fn list_request(
        &self,
        prefix: Option<&str>,
        delimiter: bool,
        token: Option<&str>,
        offset: Option<&str>,
    ) -> Result<(ListResult, Option<String>)> {
        assert!(offset.is_none()); // Not yet supported

        let credential = self.get_credential().await?;
        let url = self.config.path_url(&Path::default());

        let mut query = Vec::with_capacity(5);
        query.push(("restype", "container"));
        query.push(("comp", "list"));

        if let Some(prefix) = prefix {
            query.push(("prefix", prefix))
        }

        if delimiter {
            query.push(("delimiter", DELIMITER))
        }

        if let Some(token) = token {
            query.push(("marker", token))
        }

        let response = self
            .client
            .request(Method::GET, url)
            .query(&query)
            .with_azure_authorization(&credential, &self.config.account)
            .send_retry(&self.config.retry_config)
            .await
            .context(ListRequestSnafu)?
            .bytes()
            .await
            .context(ListResponseBodySnafu)?;

        let mut response: ListResultInternal =
            quick_xml::de::from_reader(response.reader())
                .context(InvalidListResponseSnafu)?;
        let token = response.next_marker.take();

        Ok((to_list_result(response, prefix)?, token))
    }
}

/// Raw / internal response from list requests
#[derive(Debug, Clone, PartialEq, Deserialize)]
#[serde(rename_all = "PascalCase")]
struct ListResultInternal {
    pub prefix: Option<String>,
    pub max_results: Option<u32>,
    pub delimiter: Option<String>,
    pub next_marker: Option<String>,
    pub blobs: Blobs,
}

fn to_list_result(value: ListResultInternal, prefix: Option<&str>) -> Result<ListResult> {
    let prefix = prefix.map(Path::from).unwrap_or_else(Path::default);
    let common_prefixes = value
        .blobs
        .blob_prefix
        .into_iter()
        .map(|x| Ok(Path::parse(x.name)?))
        .collect::<Result<_>>()?;

    let objects = value
        .blobs
        .blobs
        .into_iter()
        .map(ObjectMeta::try_from)
        // Note: workaround for gen2 accounts with hierarchical namespaces. These accounts also
        // return path segments as "directories" and include blobs in list requests with prefix,
        // if the prefix mateches the blob. When we want directories, its always via
        // the BlobPrefix mechanics, and during lists we state that prefixes are evaluated on path segment basis.
        .filter_map_ok(|obj| {
            if obj.size > 0 && obj.location.as_ref().len() > prefix.as_ref().len() {
                Some(obj)
            } else {
                None
            }
        })
        .collect::<Result<_>>()?;

    Ok(ListResult {
        common_prefixes,
        objects,
    })
}

/// Collection of blobs and potentially shared prefixes returned from list requests.
#[derive(Debug, Clone, PartialEq, Eq, Deserialize)]
#[serde(rename_all = "PascalCase")]
struct Blobs {
    #[serde(default)]
    pub blob_prefix: Vec<BlobPrefix>,
    #[serde(rename = "Blob", default)]
    pub blobs: Vec<Blob>,
}

/// Common prefix in list blobs response
#[derive(Debug, Clone, PartialEq, Eq, Deserialize)]
#[serde(rename_all = "PascalCase")]
struct BlobPrefix {
    pub name: String,
}

/// Details for a specific blob
#[derive(Debug, Clone, PartialEq, Eq, Deserialize)]
#[serde(rename_all = "PascalCase")]
struct Blob {
    pub name: String,
    pub version_id: Option<String>,
    pub is_current_version: Option<bool>,
    pub deleted: Option<bool>,
    pub properties: BlobProperties,
    pub metadata: Option<HashMap<String, String>>,
}

impl TryFrom<Blob> for ObjectMeta {
    type Error = crate::Error;

    fn try_from(value: Blob) -> Result<Self> {
        Ok(Self {
            location: Path::parse(value.name)?,
            last_modified: value.properties.last_modified,
            size: value.properties.content_length as usize,
            e_tag: value.properties.e_tag,
        })
    }
}

/// Properties associated with individual blobs. The actual list
/// of returned properties is much more exhaustive, but we limit
/// the parsed fields to the ones relevant in this crate.
#[derive(Debug, Clone, PartialEq, Eq, Deserialize)]
#[serde(rename_all = "PascalCase")]
struct BlobProperties {
    #[serde(deserialize_with = "deserialize_rfc1123", rename = "Last-Modified")]
    pub last_modified: DateTime<Utc>,
    #[serde(rename = "Content-Length")]
    pub content_length: u64,
    #[serde(rename = "Content-Type")]
    pub content_type: String,
    #[serde(rename = "Content-Encoding")]
    pub content_encoding: Option<String>,
    #[serde(rename = "Content-Language")]
    pub content_language: Option<String>,
    #[serde(rename = "Etag")]
    pub e_tag: Option<String>,
}

#[derive(Debug, Clone, PartialEq, Eq)]
pub(crate) struct BlockId(Bytes);

impl BlockId {
    pub fn new(block_id: impl Into<Bytes>) -> Self {
        Self(block_id.into())
    }
}

impl<B> From<B> for BlockId
where
    B: Into<Bytes>,
{
    fn from(v: B) -> Self {
        Self::new(v)
    }
}

impl AsRef<[u8]> for BlockId {
    fn as_ref(&self) -> &[u8] {
        self.0.as_ref()
    }
}

#[derive(Default, Debug, Clone, PartialEq, Eq)]
pub(crate) struct BlockList {
    pub blocks: Vec<BlockId>,
}

impl BlockList {
    pub fn to_xml(&self) -> String {
        let mut s = String::new();
        s.push_str("<?xml version=\"1.0\" encoding=\"utf-8\"?>\n<BlockList>\n");
        for block_id in &self.blocks {
            let node = format!(
                "\t<Uncommitted>{}</Uncommitted>\n",
                BASE64_STANDARD.encode(block_id)
            );
            s.push_str(&node);
        }

        s.push_str("</BlockList>");
        s
    }
}

#[cfg(test)]
mod tests {
    use bytes::Bytes;

    use super::*;

    #[test]
    fn deserde_azure() {
        const S: &str = "<?xml version=\"1.0\" encoding=\"utf-8\"?>
<EnumerationResults ServiceEndpoint=\"https://azureskdforrust.blob.core.windows.net/\" ContainerName=\"osa2\">
    <Blobs>
        <Blob>
            <Name>blob0.txt</Name>
            <Properties>
                <Creation-Time>Thu, 01 Jul 2021 10:44:59 GMT</Creation-Time>
                <Last-Modified>Thu, 01 Jul 2021 10:44:59 GMT</Last-Modified>
                <Expiry-Time>Thu, 07 Jul 2022 14:38:48 GMT</Expiry-Time>
                <Etag>0x8D93C7D4629C227</Etag>
                <Content-Length>8</Content-Length>
                <Content-Type>text/plain</Content-Type>
                <Content-Encoding />
                <Content-Language />
                <Content-CRC64 />
                <Content-MD5>rvr3UC1SmUw7AZV2NqPN0g==</Content-MD5>
                <Cache-Control />
                <Content-Disposition />
                <BlobType>BlockBlob</BlobType>
                <AccessTier>Hot</AccessTier>
                <AccessTierInferred>true</AccessTierInferred>
                <LeaseStatus>unlocked</LeaseStatus>
                <LeaseState>available</LeaseState>
                <ServerEncrypted>true</ServerEncrypted>
            </Properties>
            <Metadata><userkey>uservalue</userkey></Metadata>
            <OrMetadata />
        </Blob>
        <Blob>
            <Name>blob1.txt</Name>
            <Properties>
                <Creation-Time>Thu, 01 Jul 2021 10:44:59 GMT</Creation-Time>
                <Last-Modified>Thu, 01 Jul 2021 10:44:59 GMT</Last-Modified>
                <Etag>0x8D93C7D463004D6</Etag>
                <Content-Length>8</Content-Length>
                <Content-Type>text/plain</Content-Type>
                <Content-Encoding />
                <Content-Language />
                <Content-CRC64 />
                <Content-MD5>rvr3UC1SmUw7AZV2NqPN0g==</Content-MD5>
                <Cache-Control />
                <Content-Disposition />
                <BlobType>BlockBlob</BlobType>
                <AccessTier>Hot</AccessTier>
                <AccessTierInferred>true</AccessTierInferred>
                <LeaseStatus>unlocked</LeaseStatus>
                <LeaseState>available</LeaseState>
                <ServerEncrypted>true</ServerEncrypted>
            </Properties>
            <OrMetadata />
        </Blob>
        <Blob>
            <Name>blob2.txt</Name>
            <Properties>
                <Creation-Time>Thu, 01 Jul 2021 10:44:59 GMT</Creation-Time>
                <Last-Modified>Thu, 01 Jul 2021 10:44:59 GMT</Last-Modified>
                <Etag>0x8D93C7D4636478A</Etag>
                <Content-Length>8</Content-Length>
                <Content-Type>text/plain</Content-Type>
                <Content-Encoding />
                <Content-Language />
                <Content-CRC64 />
                <Content-MD5>rvr3UC1SmUw7AZV2NqPN0g==</Content-MD5>
                <Cache-Control />
                <Content-Disposition />
                <BlobType>BlockBlob</BlobType>
                <AccessTier>Hot</AccessTier>
                <AccessTierInferred>true</AccessTierInferred>
                <LeaseStatus>unlocked</LeaseStatus>
                <LeaseState>available</LeaseState>
                <ServerEncrypted>true</ServerEncrypted>
            </Properties>
            <OrMetadata />
        </Blob>
    </Blobs>
    <NextMarker />
</EnumerationResults>";

        let mut _list_blobs_response_internal: ListResultInternal =
            quick_xml::de::from_str(S).unwrap();
    }

    #[test]
    fn deserde_azurite() {
        const S: &str = "<?xml version=\"1.0\" encoding=\"UTF-8\" standalone=\"yes\"?>
<EnumerationResults ServiceEndpoint=\"http://127.0.0.1:10000/devstoreaccount1\" ContainerName=\"osa2\">
    <Prefix/>
    <Marker/>
    <MaxResults>5000</MaxResults>
    <Delimiter/>
    <Blobs>
        <Blob>
            <Name>blob0.txt</Name>
            <Properties>
                <Creation-Time>Thu, 01 Jul 2021 10:45:02 GMT</Creation-Time>
                <Last-Modified>Thu, 01 Jul 2021 10:45:02 GMT</Last-Modified>
                <Etag>0x228281B5D517B20</Etag>
                <Content-Length>8</Content-Length>
                <Content-Type>text/plain</Content-Type>
                <Content-MD5>rvr3UC1SmUw7AZV2NqPN0g==</Content-MD5>
                <BlobType>BlockBlob</BlobType>
                <LeaseStatus>unlocked</LeaseStatus>
                <LeaseState>available</LeaseState>
                <ServerEncrypted>true</ServerEncrypted>
                <AccessTier>Hot</AccessTier>
                <AccessTierInferred>true</AccessTierInferred>
                <AccessTierChangeTime>Thu, 01 Jul 2021 10:45:02 GMT</AccessTierChangeTime>
            </Properties>
        </Blob>
        <Blob>
            <Name>blob1.txt</Name>
            <Properties>
                <Creation-Time>Thu, 01 Jul 2021 10:45:02 GMT</Creation-Time>
                <Last-Modified>Thu, 01 Jul 2021 10:45:02 GMT</Last-Modified>
                <Etag>0x1DD959381A8A860</Etag>
                <Content-Length>8</Content-Length>
                <Content-Type>text/plain</Content-Type>
                <Content-MD5>rvr3UC1SmUw7AZV2NqPN0g==</Content-MD5>
                <BlobType>BlockBlob</BlobType>
                <LeaseStatus>unlocked</LeaseStatus>
                <LeaseState>available</LeaseState>
                <ServerEncrypted>true</ServerEncrypted>
                <AccessTier>Hot</AccessTier>
                <AccessTierInferred>true</AccessTierInferred>
                <AccessTierChangeTime>Thu, 01 Jul 2021 10:45:02 GMT</AccessTierChangeTime>
            </Properties>
        </Blob>
        <Blob>
            <Name>blob2.txt</Name>
            <Properties>
                <Creation-Time>Thu, 01 Jul 2021 10:45:02 GMT</Creation-Time>
                <Last-Modified>Thu, 01 Jul 2021 10:45:02 GMT</Last-Modified>
                <Etag>0x1FBE9C9B0C7B650</Etag>
                <Content-Length>8</Content-Length>
                <Content-Type>text/plain</Content-Type>
                <Content-MD5>rvr3UC1SmUw7AZV2NqPN0g==</Content-MD5>
                <BlobType>BlockBlob</BlobType>
                <LeaseStatus>unlocked</LeaseStatus>
                <LeaseState>available</LeaseState>
                <ServerEncrypted>true</ServerEncrypted>
                <AccessTier>Hot</AccessTier>
                <AccessTierInferred>true</AccessTierInferred>
                <AccessTierChangeTime>Thu, 01 Jul 2021 10:45:02 GMT</AccessTierChangeTime>
            </Properties>
        </Blob>
    </Blobs>
    <NextMarker/>
</EnumerationResults>";

        let mut _list_blobs_response_internal: ListResultInternal =
            quick_xml::de::from_str(S).unwrap();
    }

    #[test]
    fn to_xml() {
        const S: &str = "<?xml version=\"1.0\" encoding=\"utf-8\"?>
<BlockList>
\t<Uncommitted>bnVtZXJvMQ==</Uncommitted>
\t<Uncommitted>bnVtZXJvMg==</Uncommitted>
\t<Uncommitted>bnVtZXJvMw==</Uncommitted>
</BlockList>";
        let mut blocks = BlockList { blocks: Vec::new() };
        blocks.blocks.push(Bytes::from_static(b"numero1").into());
        blocks.blocks.push("numero2".into());
        blocks.blocks.push("numero3".into());

        let res: &str = &blocks.to_xml();

        assert_eq!(res, S)
    }
}<|MERGE_RESOLUTION|>--- conflicted
+++ resolved
@@ -17,14 +17,9 @@
 
 use super::credential::AzureCredential;
 use crate::azure::credential::*;
-<<<<<<< HEAD
-use crate::azure::STORE;
+use crate::azure::{AzureCredentialProvider, STORE};
 use crate::client::get::GetClient;
 use crate::client::list::ListClient;
-=======
-use crate::azure::{AzureCredentialProvider, STORE};
-use crate::client::pagination::stream_paginated;
->>>>>>> 8580e858
 use crate::client::retry::RetryExt;
 use crate::client::GetOptionsExt;
 use crate::path::DELIMITER;
@@ -193,42 +188,6 @@
                 path: path.as_ref(),
             })?;
 
-        Ok(response)
-    }
-
-<<<<<<< HEAD
-=======
-    /// Make an Azure GET request
-    /// <https://docs.microsoft.com/en-us/rest/api/storageservices/get-blob>
-    /// <https://docs.microsoft.com/en-us/rest/api/storageservices/get-blob-properties>
-    pub async fn get_request(
-        &self,
-        path: &Path,
-        options: GetOptions,
-        head: bool,
-    ) -> Result<Response> {
-        let credential = self.get_credential().await?;
-        let url = self.config.path_url(path);
-        let method = match head {
-            true => Method::HEAD,
-            false => Method::GET,
-        };
-
-        let builder = self
-            .client
-            .request(method, url)
-            .header(CONTENT_LENGTH, HeaderValue::from_static("0"))
-            .body(Bytes::new());
-
-        let response = builder
-            .with_get_options(options)
-            .with_azure_authorization(&credential, &self.config.account)
-            .send_retry(&self.config.retry_config)
-            .await
-            .context(GetRequestSnafu {
-                path: path.as_ref(),
-            })?;
-
         match response.headers().get("x-ms-resource-type") {
             Some(resource) if resource.as_ref() != b"file" => {
                 Err(crate::Error::NotFound {
@@ -244,7 +203,6 @@
         }
     }
 
->>>>>>> 8580e858
     /// Make an Azure Delete request <https://docs.microsoft.com/en-us/rest/api/storageservices/delete-blob>
     pub async fn delete_request<T: Serialize + ?Sized + Sync>(
         &self,
