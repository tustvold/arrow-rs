--- conflicted
+++ resolved
@@ -687,15 +687,12 @@
     ///
     /// <https://datatracker.ietf.org/doc/html/rfc9110#name-range>
     pub range: Option<Range<usize>>,
-<<<<<<< HEAD
     /// Request a particular object version
     pub version: Option<String>,
-=======
     /// Request transfer of no content
     ///
     /// <https://datatracker.ietf.org/doc/html/rfc9110#name-head>
     pub head: bool,
->>>>>>> 0b9105d7
 }
 
 impl GetOptions {
@@ -1340,53 +1337,6 @@
             Err(e) => panic!("{e}"),
         }
 
-<<<<<<< HEAD
-        if let Some(tag) = meta.e_tag {
-            let options = GetOptions {
-                if_match: Some(tag.clone()),
-                ..GetOptions::default()
-            };
-            storage.get_opts(&path, options).await.unwrap();
-
-            let options = GetOptions {
-                if_match: Some("invalid".to_string()),
-                ..GetOptions::default()
-            };
-            let err = storage.get_opts(&path, options).await.unwrap_err();
-            assert!(matches!(err, Error::Precondition { .. }), "{err}");
-
-            let options = GetOptions {
-                if_none_match: Some(tag.clone()),
-                ..GetOptions::default()
-            };
-            let err = storage.get_opts(&path, options).await.unwrap_err();
-            assert!(matches!(err, Error::NotModified { .. }), "{err}");
-
-            let options = GetOptions {
-                if_none_match: Some("invalid".to_string()),
-                ..GetOptions::default()
-            };
-            storage.get_opts(&path, options).await.unwrap();
-        }
-
-        if let Some(version) = meta.version {
-            storage.put(&path, "bar".into()).await.unwrap();
-
-            let options = GetOptions {
-                version: Some(version),
-                ..GetOptions::default()
-            };
-
-            // Can retrieve previous version
-            let get_opts = storage.get_opts(&path, options).await.unwrap();
-            let old = get_opts.bytes().await.unwrap();
-            assert_eq!(old, b"foo".as_slice());
-
-            // Current version contains the updated data
-            let current = storage.get(&path).await.unwrap().bytes().await.unwrap();
-            assert_eq!(&current, b"bar".as_slice());
-        }
-=======
         let tag = meta.e_tag.unwrap();
         let options = GetOptions {
             if_match: Some(tag.clone()),
@@ -1433,7 +1383,24 @@
         };
         let err = storage.get_opts(&path, options).await.unwrap_err();
         assert!(matches!(err, Error::Precondition { .. }), "{err}");
->>>>>>> 0b9105d7
+
+        if let Some(version) = meta.version {
+            storage.put(&path, "bar".into()).await.unwrap();
+
+            let options = GetOptions {
+                version: Some(version),
+                ..GetOptions::default()
+            };
+
+            // Can retrieve previous version
+            let get_opts = storage.get_opts(&path, options).await.unwrap();
+            let old = get_opts.bytes().await.unwrap();
+            assert_eq!(old, b"foo".as_slice());
+
+            // Current version contains the updated data
+            let current = storage.get(&path).await.unwrap().bytes().await.unwrap();
+            assert_eq!(&current, b"bar".as_slice());
+        }
     }
 
     /// Returns a chunk of length `chunk_length`
@@ -1746,6 +1713,7 @@
             last_modified: Utc.timestamp_nanos(100),
             size: 100,
             e_tag: Some("123".to_string()),
+            version: None,
         };
 
         let mut options = GetOptions::default();
