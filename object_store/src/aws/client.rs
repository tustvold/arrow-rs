--- conflicted
+++ resolved
@@ -268,91 +268,6 @@
         Ok(())
     }
 
-<<<<<<< HEAD
-=======
-    /// Make an S3 List request <https://docs.aws.amazon.com/AmazonS3/latest/API/API_ListObjectsV2.html>
-    async fn list_request(
-        &self,
-        prefix: Option<&str>,
-        delimiter: bool,
-        token: Option<&str>,
-        offset: Option<&str>,
-    ) -> Result<(ListResult, Option<String>)> {
-        let credential = self.get_credential().await?;
-        let url = self.config.bucket_endpoint.clone();
-
-        let mut query = Vec::with_capacity(4);
-
-        if let Some(token) = token {
-            query.push(("continuation-token", token))
-        }
-
-        if delimiter {
-            query.push(("delimiter", DELIMITER))
-        }
-
-        query.push(("list-type", "2"));
-
-        if let Some(prefix) = prefix {
-            query.push(("prefix", prefix))
-        }
-
-        if let Some(offset) = offset {
-            query.push(("start-after", offset))
-        }
-
-        let response = self
-            .client
-            .request(Method::GET, &url)
-            .query(&query)
-            .with_aws_sigv4(
-                credential.as_ref(),
-                &self.config.region,
-                "s3",
-                self.config.sign_payload,
-                None,
-            )
-            .send_retry(&self.config.retry_config)
-            .await
-            .context(ListRequestSnafu)?
-            .bytes()
-            .await
-            .context(ListResponseBodySnafu)?;
-
-        let mut response: ListResponse = quick_xml::de::from_reader(response.reader())
-            .context(InvalidListResponseSnafu)?;
-        let token = response.next_continuation_token.take();
-
-        Ok((response.try_into()?, token))
-    }
-
-    /// Perform a list operation automatically handling pagination
-    pub fn list_paginated(
-        &self,
-        prefix: Option<&Path>,
-        delimiter: bool,
-        offset: Option<&Path>,
-    ) -> BoxStream<'_, Result<ListResult>> {
-        let offset = offset.map(|x| x.to_string());
-        let prefix = format_prefix(prefix);
-        stream_paginated(
-            (prefix, offset),
-            move |(prefix, offset), token| async move {
-                let (r, next_token) = self
-                    .list_request(
-                        prefix.as_deref(),
-                        delimiter,
-                        token.as_deref(),
-                        offset.as_deref(),
-                    )
-                    .await?;
-                Ok((r, (prefix, offset), next_token))
-            },
-        )
-        .boxed()
-    }
-
->>>>>>> f5669036
     pub async fn create_multipart(&self, location: &Path) -> Result<MultipartId> {
         let credential = self.get_credential().await?;
         let url = format!("{}?uploads=", self.config.path_url(location),);
@@ -474,7 +389,6 @@
 
         let mut query = Vec::with_capacity(4);
 
-        // Note: the order of these matters to ensure the generated URL is canonical
         if let Some(token) = token {
             query.push(("continuation-token", token))
         }
