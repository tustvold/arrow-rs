// Licensed to the Apache Software Foundation (ASF) under one
// or more contributor license agreements.  See the NOTICE file
// distributed with this work for additional information
// regarding copyright ownership.  The ASF licenses this file
// to you under the Apache License, Version 2.0 (the
// "License"); you may not use this file except in compliance
// with the License.  You may obtain a copy of the License at
//
//   http://www.apache.org/licenses/LICENSE-2.0
//
// Unless required by applicable law or agreed to in writing,
// software distributed under the License is distributed on an
// "AS IS" BASIS, WITHOUT WARRANTIES OR CONDITIONS OF ANY
// KIND, either express or implied.  See the License for the
// specific language governing permissions and limitations
// under the License.

//! An object store implementation for S3
//!
//! ## Multi-part uploads
//!
//! Multi-part uploads can be initiated with the [ObjectStore::put_multipart] method.
//! Data passed to the writer is automatically buffered to meet the minimum size
//! requirements for a part. Multiple parts are uploaded concurrently.
//!
//! If the writer fails for any reason, you may have parts uploaded to AWS but not
//! used that you may be charged for. Use the [ObjectStore::abort_multipart] method
//! to abort the upload and drop those unneeded parts. In addition, you may wish to
//! consider implementing [automatic cleanup] of unused parts that are older than one
//! week.
//!
//! [automatic cleanup]: https://aws.amazon.com/blogs/aws/s3-lifecycle-management-update-support-for-multipart-uploads-and-delete-markers/

use async_trait::async_trait;
use bytes::Bytes;
use futures::stream::BoxStream;
use futures::{StreamExt, TryStreamExt};
use itertools::Itertools;
use serde::{Deserialize, Serialize};
use snafu::{ensure, OptionExt, ResultExt, Snafu};
use std::str::FromStr;
use std::sync::Arc;
use tokio::io::AsyncWrite;
use tracing::info;
use url::Url;

use crate::aws::client::{S3Client, S3Config};
use crate::aws::credential::{
    InstanceCredentialProvider, TaskCredentialProvider, WebIdentityProvider,
};
use crate::client::get::GetClientExt;
use crate::client::list::ListClientExt;
use crate::client::{
    ClientConfigKey, CredentialProvider, StaticCredentialProvider,
    TokenCredentialProvider,
};
use crate::config::ConfigValue;
use crate::multipart::{PartId, PutPart, WriteMultiPart};
use crate::{
    ClientOptions, GetOptions, GetResult, ListResult, MultipartId, ObjectMeta,
    ObjectStore, Path, Result, RetryConfig,
};

mod checksum;
mod client;
mod copy;
mod credential;

<<<<<<< HEAD
pub use checksum::Checksum;
pub use copy::S3CopyIfNotExists;

#[cfg(feature = "aws_profile")]
mod profile;

=======
>>>>>>> a016654c
// http://docs.aws.amazon.com/general/latest/gr/sigv4-create-canonical-request.html
//
// Do not URI-encode any of the unreserved characters that RFC 3986 defines:
// A-Z, a-z, 0-9, hyphen ( - ), underscore ( _ ), period ( . ), and tilde ( ~ ).
pub(crate) const STRICT_ENCODE_SET: percent_encoding::AsciiSet =
    percent_encoding::NON_ALPHANUMERIC
        .remove(b'-')
        .remove(b'.')
        .remove(b'_')
        .remove(b'~');

/// This struct is used to maintain the URI path encoding
const STRICT_PATH_ENCODE_SET: percent_encoding::AsciiSet = STRICT_ENCODE_SET.remove(b'/');

const STORE: &str = "S3";

/// [`CredentialProvider`] for [`AmazonS3`]
pub type AwsCredentialProvider = Arc<dyn CredentialProvider<Credential = AwsCredential>>;
pub use credential::{AwsAuthorizer, AwsCredential};

/// Default metadata endpoint
static DEFAULT_METADATA_ENDPOINT: &str = "http://169.254.169.254";

/// A specialized `Error` for object store-related errors
#[derive(Debug, Snafu)]
#[allow(missing_docs)]
enum Error {
    #[snafu(display("Missing region"))]
    MissingRegion,

    #[snafu(display("Missing bucket name"))]
    MissingBucketName,

    #[snafu(display("Missing AccessKeyId"))]
    MissingAccessKeyId,

    #[snafu(display("Missing SecretAccessKey"))]
    MissingSecretAccessKey,

    #[snafu(display("ETag Header missing from response"))]
    MissingEtag,

    #[snafu(display("Received header containing non-ASCII data"))]
    BadHeader { source: reqwest::header::ToStrError },

    #[snafu(display("Unable parse source url. Url: {}, Error: {}", url, source))]
    UnableToParseUrl {
        source: url::ParseError,
        url: String,
    },

    #[snafu(display(
        "Unknown url scheme cannot be parsed into storage location: {}",
        scheme
    ))]
    UnknownUrlScheme { scheme: String },

    #[snafu(display("URL did not match any known pattern for scheme: {}", url))]
    UrlNotRecognised { url: String },

    #[snafu(display("Configuration key: '{}' is not known.", key))]
    UnknownConfigurationKey { key: String },

    #[snafu(display("Bucket '{}' not found", bucket))]
    BucketNotFound { bucket: String },

    #[snafu(display("Failed to resolve region for bucket '{}'", bucket))]
    ResolveRegion {
        bucket: String,
        source: reqwest::Error,
    },

    #[snafu(display("Failed to parse the region for bucket '{}'", bucket))]
    RegionParse { bucket: String },
}

impl From<Error> for super::Error {
    fn from(source: Error) -> Self {
        match source {
            Error::UnknownConfigurationKey { key } => {
                Self::UnknownConfigurationKey { store: STORE, key }
            }
            _ => Self::Generic {
                store: STORE,
                source: Box::new(source),
            },
        }
    }
}

/// Get the bucket region using the [HeadBucket API]. This will fail if the bucket does not exist.
///
/// [HeadBucket API]: https://docs.aws.amazon.com/AmazonS3/latest/API/API_HeadBucket.html
pub async fn resolve_bucket_region(
    bucket: &str,
    client_options: &ClientOptions,
) -> Result<String> {
    use reqwest::StatusCode;

    let endpoint = format!("https://{}.s3.amazonaws.com", bucket);

    let client = client_options.client()?;

    let response = client
        .head(&endpoint)
        .send()
        .await
        .context(ResolveRegionSnafu { bucket })?;

    ensure!(
        response.status() != StatusCode::NOT_FOUND,
        BucketNotFoundSnafu { bucket }
    );

    let region = response
        .headers()
        .get("x-amz-bucket-region")
        .and_then(|x| x.to_str().ok())
        .context(RegionParseSnafu { bucket })?;

    Ok(region.to_string())
}

/// Interface for [Amazon S3](https://aws.amazon.com/s3/).
#[derive(Debug)]
pub struct AmazonS3 {
    client: Arc<S3Client>,
}

impl std::fmt::Display for AmazonS3 {
    fn fmt(&self, f: &mut std::fmt::Formatter<'_>) -> std::fmt::Result {
        write!(f, "AmazonS3({})", self.client.config().bucket)
    }
}

impl AmazonS3 {
    /// Returns the [`AwsCredentialProvider`] used by [`AmazonS3`]
    pub fn credentials(&self) -> &AwsCredentialProvider {
        &self.client.config().credentials
    }
}

#[async_trait]
impl ObjectStore for AmazonS3 {
    async fn put(&self, location: &Path, bytes: Bytes) -> Result<()> {
        self.client.put_request(location, bytes, &()).await?;
        Ok(())
    }

    async fn put_multipart(
        &self,
        location: &Path,
    ) -> Result<(MultipartId, Box<dyn AsyncWrite + Unpin + Send>)> {
        let id = self.client.create_multipart(location).await?;

        let upload = S3MultiPartUpload {
            location: location.clone(),
            upload_id: id.clone(),
            client: Arc::clone(&self.client),
        };

        Ok((id, Box::new(WriteMultiPart::new(upload, 8))))
    }

    async fn abort_multipart(
        &self,
        location: &Path,
        multipart_id: &MultipartId,
    ) -> Result<()> {
        self.client
            .delete_request(location, &[("uploadId", multipart_id)])
            .await
    }

    async fn get_opts(&self, location: &Path, options: GetOptions) -> Result<GetResult> {
        self.client.get_opts(location, options).await
    }

    async fn head(&self, location: &Path) -> Result<ObjectMeta> {
        self.client.head(location).await
    }

    async fn delete(&self, location: &Path) -> Result<()> {
        self.client.delete_request(location, &()).await
    }

    fn delete_stream<'a>(
        &'a self,
        locations: BoxStream<'a, Result<Path>>,
    ) -> BoxStream<'a, Result<Path>> {
        locations
            .try_chunks(1_000)
            .map(move |locations| async {
                // Early return the error. We ignore the paths that have already been
                // collected into the chunk.
                let locations = locations.map_err(|e| e.1)?;
                self.client
                    .bulk_delete_request(locations)
                    .await
                    .map(futures::stream::iter)
            })
            .buffered(20)
            .try_flatten()
            .boxed()
    }

    async fn list(
        &self,
        prefix: Option<&Path>,
    ) -> Result<BoxStream<'_, Result<ObjectMeta>>> {
        self.client.list(prefix).await
    }

    async fn list_with_offset(
        &self,
        prefix: Option<&Path>,
        offset: &Path,
    ) -> Result<BoxStream<'_, Result<ObjectMeta>>> {
        self.client.list_with_offset(prefix, offset).await
    }

    async fn list_with_delimiter(&self, prefix: Option<&Path>) -> Result<ListResult> {
        self.client.list_with_delimiter(prefix).await
    }

    async fn copy(&self, from: &Path, to: &Path) -> Result<()> {
        self.client.copy_request(from, to, true).await
    }

    async fn copy_if_not_exists(&self, from: &Path, to: &Path) -> Result<()> {
        self.client.copy_request(from, to, false).await
    }
}

struct S3MultiPartUpload {
    location: Path,
    upload_id: String,
    client: Arc<S3Client>,
}

#[async_trait]
impl PutPart for S3MultiPartUpload {
    async fn put_part(&self, buf: Vec<u8>, part_idx: usize) -> Result<PartId> {
        use reqwest::header::ETAG;
        let part = (part_idx + 1).to_string();

        let response = self
            .client
            .put_request(
                &self.location,
                buf.into(),
                &[("partNumber", &part), ("uploadId", &self.upload_id)],
            )
            .await?;

        let etag = response.headers().get(ETAG).context(MissingEtagSnafu)?;

        let etag = etag.to_str().context(BadHeaderSnafu)?;

        Ok(PartId {
            content_id: etag.to_string(),
        })
    }

    async fn complete(&self, completed_parts: Vec<PartId>) -> Result<()> {
        self.client
            .complete_multipart(&self.location, &self.upload_id, completed_parts)
            .await?;
        Ok(())
    }
}

/// Configure a connection to Amazon S3 using the specified credentials in
/// the specified Amazon region and bucket.
///
/// # Example
/// ```
/// # let REGION = "foo";
/// # let BUCKET_NAME = "foo";
/// # let ACCESS_KEY_ID = "foo";
/// # let SECRET_KEY = "foo";
/// # use object_store::aws::AmazonS3Builder;
/// let s3 = AmazonS3Builder::new()
///  .with_region(REGION)
///  .with_bucket_name(BUCKET_NAME)
///  .with_access_key_id(ACCESS_KEY_ID)
///  .with_secret_access_key(SECRET_KEY)
///  .build();
/// ```
#[derive(Debug, Default, Clone)]
pub struct AmazonS3Builder {
    /// Access key id
    access_key_id: Option<String>,
    /// Secret access_key
    secret_access_key: Option<String>,
    /// Region
    region: Option<String>,
    /// Bucket name
    bucket_name: Option<String>,
    /// Endpoint for communicating with AWS S3
    endpoint: Option<String>,
    /// Token to use for requests
    token: Option<String>,
    /// Url
    url: Option<String>,
    /// Retry config
    retry_config: RetryConfig,
    /// When set to true, fallback to IMDSv1
    imdsv1_fallback: ConfigValue<bool>,
    /// When set to true, virtual hosted style request has to be used
    virtual_hosted_style_request: ConfigValue<bool>,
    /// When set to true, unsigned payload option has to be used
    unsigned_payload: ConfigValue<bool>,
    /// Checksum algorithm which has to be used for object integrity check during upload
    checksum_algorithm: Option<ConfigValue<Checksum>>,
    /// Metadata endpoint, see <https://docs.aws.amazon.com/AWSEC2/latest/UserGuide/ec2-instance-metadata.html>
    metadata_endpoint: Option<String>,
    /// Container credentials URL, see <https://docs.aws.amazon.com/AmazonECS/latest/developerguide/task-iam-roles.html>
    container_credentials_relative_uri: Option<String>,
    /// Client options
    client_options: ClientOptions,
<<<<<<< HEAD
    /// Copy if not exists
    copy_if_not_exists: Option<ConfigValue<S3CopyIfNotExists>>,
=======
    /// Credentials
    credentials: Option<AwsCredentialProvider>,
>>>>>>> a016654c
}

/// Configuration keys for [`AmazonS3Builder`]
///
/// Configuration via keys can be done via [`AmazonS3Builder::with_config`]
///
/// # Example
/// ```
/// # use object_store::aws::{AmazonS3Builder, AmazonS3ConfigKey};
/// let builder = AmazonS3Builder::new()
///     .with_config("aws_access_key_id".parse().unwrap(), "my-access-key-id")
///     .with_config(AmazonS3ConfigKey::DefaultRegion, "my-default-region");
/// ```
#[derive(PartialEq, Eq, Hash, Clone, Debug, Copy, Serialize, Deserialize)]
#[non_exhaustive]
pub enum AmazonS3ConfigKey {
    /// AWS Access Key
    ///
    /// See [`AmazonS3Builder::with_access_key_id`] for details.
    ///
    /// Supported keys:
    /// - `aws_access_key_id`
    /// - `access_key_id`
    AccessKeyId,

    /// Secret Access Key
    ///
    /// See [`AmazonS3Builder::with_secret_access_key`] for details.
    ///
    /// Supported keys:
    /// - `aws_secret_access_key`
    /// - `secret_access_key`
    SecretAccessKey,

    /// Region
    ///
    /// See [`AmazonS3Builder::with_region`] for details.
    ///
    /// Supported keys:
    /// - `aws_region`
    /// - `region`
    Region,

    /// Default region
    ///
    /// See [`AmazonS3Builder::with_region`] for details.
    ///
    /// Supported keys:
    /// - `aws_default_region`
    /// - `default_region`
    DefaultRegion,

    /// Bucket name
    ///
    /// See [`AmazonS3Builder::with_bucket_name`] for details.
    ///
    /// Supported keys:
    /// - `aws_bucket`
    /// - `aws_bucket_name`
    /// - `bucket`
    /// - `bucket_name`
    Bucket,

    /// Sets custom endpoint for communicating with AWS S3.
    ///
    /// See [`AmazonS3Builder::with_endpoint`] for details.
    ///
    /// Supported keys:
    /// - `aws_endpoint`
    /// - `aws_endpoint_url`
    /// - `endpoint`
    /// - `endpoint_url`
    Endpoint,

    /// Token to use for requests (passed to underlying provider)
    ///
    /// See [`AmazonS3Builder::with_token`] for details.
    ///
    /// Supported keys:
    /// - `aws_session_token`
    /// - `aws_token`
    /// - `session_token`
    /// - `token`
    Token,

    /// Fall back to ImdsV1
    ///
    /// See [`AmazonS3Builder::with_imdsv1_fallback`] for details.
    ///
    /// Supported keys:
    /// - `aws_imdsv1_fallback`
    /// - `imdsv1_fallback`
    ImdsV1Fallback,

    /// If virtual hosted style request has to be used
    ///
    /// See [`AmazonS3Builder::with_virtual_hosted_style_request`] for details.
    ///
    /// Supported keys:
    /// - `aws_virtual_hosted_style_request`
    /// - `virtual_hosted_style_request`
    VirtualHostedStyleRequest,

    /// Avoid computing payload checksum when calculating signature.
    ///
    /// See [`AmazonS3Builder::with_unsigned_payload`] for details.
    ///
    /// Supported keys:
    /// - `aws_unsigned_payload`
    /// - `unsigned_payload`
    UnsignedPayload,

    /// Set the checksum algorithm for this client
    ///
    /// See [`AmazonS3Builder::with_checksum_algorithm`]
    Checksum,

    /// Set the instance metadata endpoint
    ///
    /// See [`AmazonS3Builder::with_metadata_endpoint`] for details.
    ///
    /// Supported keys:
    /// - `aws_metadata_endpoint`
    /// - `metadata_endpoint`
    MetadataEndpoint,

    /// Set the container credentials relative URI
    ///
    /// <https://docs.aws.amazon.com/AmazonECS/latest/developerguide/task-iam-roles.html>
    ContainerCredentialsRelativeUri,

    /// Configure how to provide [`ObjectStore::copy_if_not_exists`]
    ///
    /// See [`S3CopyIfNotExists`]
    CopyIfNotExists,

    /// Client options
    Client(ClientConfigKey),
}

impl AsRef<str> for AmazonS3ConfigKey {
    fn as_ref(&self) -> &str {
        match self {
            Self::AccessKeyId => "aws_access_key_id",
            Self::SecretAccessKey => "aws_secret_access_key",
            Self::Region => "aws_region",
            Self::Bucket => "aws_bucket",
            Self::Endpoint => "aws_endpoint",
            Self::Token => "aws_session_token",
            Self::ImdsV1Fallback => "aws_imdsv1_fallback",
            Self::VirtualHostedStyleRequest => "aws_virtual_hosted_style_request",
            Self::DefaultRegion => "aws_default_region",
            Self::MetadataEndpoint => "aws_metadata_endpoint",
            Self::UnsignedPayload => "aws_unsigned_payload",
            Self::Checksum => "aws_checksum_algorithm",
<<<<<<< HEAD
            Self::CopyIfNotExists => "copy_if_not_exists",
=======
            Self::ContainerCredentialsRelativeUri => {
                "aws_container_credentials_relative_uri"
            }
>>>>>>> a016654c
            Self::Client(opt) => opt.as_ref(),
        }
    }
}

impl FromStr for AmazonS3ConfigKey {
    type Err = super::Error;

    fn from_str(s: &str) -> Result<Self, Self::Err> {
        match s {
            "aws_access_key_id" | "access_key_id" => Ok(Self::AccessKeyId),
            "aws_secret_access_key" | "secret_access_key" => Ok(Self::SecretAccessKey),
            "aws_default_region" | "default_region" => Ok(Self::DefaultRegion),
            "aws_region" | "region" => Ok(Self::Region),
            "aws_bucket" | "aws_bucket_name" | "bucket_name" | "bucket" => {
                Ok(Self::Bucket)
            }
            "aws_endpoint_url" | "aws_endpoint" | "endpoint_url" | "endpoint" => {
                Ok(Self::Endpoint)
            }
            "aws_session_token" | "aws_token" | "session_token" | "token" => {
                Ok(Self::Token)
            }
            "aws_virtual_hosted_style_request" | "virtual_hosted_style_request" => {
                Ok(Self::VirtualHostedStyleRequest)
            }
            "aws_imdsv1_fallback" | "imdsv1_fallback" => Ok(Self::ImdsV1Fallback),
            "aws_metadata_endpoint" | "metadata_endpoint" => Ok(Self::MetadataEndpoint),
            "aws_unsigned_payload" | "unsigned_payload" => Ok(Self::UnsignedPayload),
            "aws_checksum_algorithm" | "checksum_algorithm" => Ok(Self::Checksum),
<<<<<<< HEAD
            "copy_if_not_exists" => Ok(Self::CopyIfNotExists),
=======
            "aws_container_credentials_relative_uri" => {
                Ok(Self::ContainerCredentialsRelativeUri)
            }
>>>>>>> a016654c
            // Backwards compatibility
            "aws_allow_http" => Ok(Self::Client(ClientConfigKey::AllowHttp)),
            _ => match s.parse() {
                Ok(key) => Ok(Self::Client(key)),
                Err(_) => Err(Error::UnknownConfigurationKey { key: s.into() }.into()),
            },
        }
    }
}

impl AmazonS3Builder {
    /// Create a new [`AmazonS3Builder`] with default values.
    pub fn new() -> Self {
        Default::default()
    }

    /// Fill the [`AmazonS3Builder`] with regular AWS environment variables
    ///
    /// Variables extracted from environment:
    /// * `AWS_ACCESS_KEY_ID` -> access_key_id
    /// * `AWS_SECRET_ACCESS_KEY` -> secret_access_key
    /// * `AWS_DEFAULT_REGION` -> region
    /// * `AWS_ENDPOINT` -> endpoint
    /// * `AWS_SESSION_TOKEN` -> token
    /// * `AWS_CONTAINER_CREDENTIALS_RELATIVE_URI` -> <https://docs.aws.amazon.com/AmazonECS/latest/developerguide/task-iam-roles.html>
    /// * `AWS_ALLOW_HTTP` -> set to "true" to permit HTTP connections without TLS
    /// # Example
    /// ```
    /// use object_store::aws::AmazonS3Builder;
    ///
    /// let s3 = AmazonS3Builder::from_env()
    ///     .with_bucket_name("foo")
    ///     .build();
    /// ```
    pub fn from_env() -> Self {
        let mut builder: Self = Default::default();

        for (os_key, os_value) in std::env::vars_os() {
            if let (Some(key), Some(value)) = (os_key.to_str(), os_value.to_str()) {
                if key.starts_with("AWS_") {
                    if let Ok(config_key) = key.to_ascii_lowercase().parse() {
                        builder = builder.with_config(config_key, value);
                    }
                }
            }
        }

        builder
    }

    /// Parse available connection info form a well-known storage URL.
    ///
    /// The supported url schemes are:
    ///
    /// - `s3://<bucket>/<path>`
    /// - `s3a://<bucket>/<path>`
    /// - `https://s3.<region>.amazonaws.com/<bucket>`
    /// - `https://<bucket>.s3.<region>.amazonaws.com`
    /// - `https://ACCOUNT_ID.r2.cloudflarestorage.com/bucket`
    ///
    /// Note: Settings derived from the URL will override any others set on this builder
    ///
    /// # Example
    /// ```
    /// use object_store::aws::AmazonS3Builder;
    ///
    /// let s3 = AmazonS3Builder::from_env()
    ///     .with_url("s3://bucket/path")
    ///     .build();
    /// ```
    pub fn with_url(mut self, url: impl Into<String>) -> Self {
        self.url = Some(url.into());
        self
    }

    /// Set an option on the builder via a key - value pair.
    pub fn with_config(
        mut self,
        key: AmazonS3ConfigKey,
        value: impl Into<String>,
    ) -> Self {
        match key {
            AmazonS3ConfigKey::AccessKeyId => self.access_key_id = Some(value.into()),
            AmazonS3ConfigKey::SecretAccessKey => {
                self.secret_access_key = Some(value.into())
            }
            AmazonS3ConfigKey::Region => self.region = Some(value.into()),
            AmazonS3ConfigKey::Bucket => self.bucket_name = Some(value.into()),
            AmazonS3ConfigKey::Endpoint => self.endpoint = Some(value.into()),
            AmazonS3ConfigKey::Token => self.token = Some(value.into()),
            AmazonS3ConfigKey::ImdsV1Fallback => self.imdsv1_fallback.parse(value),
            AmazonS3ConfigKey::VirtualHostedStyleRequest => {
                self.virtual_hosted_style_request.parse(value)
            }
            AmazonS3ConfigKey::DefaultRegion => {
                self.region = self.region.or_else(|| Some(value.into()))
            }
            AmazonS3ConfigKey::MetadataEndpoint => {
                self.metadata_endpoint = Some(value.into())
            }
            AmazonS3ConfigKey::UnsignedPayload => self.unsigned_payload.parse(value),
            AmazonS3ConfigKey::Checksum => {
                self.checksum_algorithm = Some(ConfigValue::Deferred(value.into()))
            }
            AmazonS3ConfigKey::ContainerCredentialsRelativeUri => {
                self.container_credentials_relative_uri = Some(value.into())
            }
            AmazonS3ConfigKey::Client(key) => {
                self.client_options = self.client_options.with_config(key, value)
            }
            AmazonS3ConfigKey::CopyIfNotExists => {
                self.copy_if_not_exists = Some(ConfigValue::Deferred(value.into()))
            }
        };
        self
    }

    /// Set an option on the builder via a key - value pair.
    ///
    /// This method will return an `UnknownConfigKey` error if key cannot be parsed into [`AmazonS3ConfigKey`].
    #[deprecated(note = "Use with_config")]
    pub fn try_with_option(
        self,
        key: impl AsRef<str>,
        value: impl Into<String>,
    ) -> Result<Self> {
        Ok(self.with_config(key.as_ref().parse()?, value))
    }

    /// Hydrate builder from key value pairs
    ///
    /// This method will return an `UnknownConfigKey` error if any key cannot be parsed into [`AmazonS3ConfigKey`].
    #[deprecated(note = "Use with_config")]
    #[allow(deprecated)]
    pub fn try_with_options<
        I: IntoIterator<Item = (impl AsRef<str>, impl Into<String>)>,
    >(
        mut self,
        options: I,
    ) -> Result<Self> {
        for (key, value) in options {
            self = self.try_with_option(key, value)?;
        }
        Ok(self)
    }

    /// Get config value via a [`AmazonS3ConfigKey`].
    ///
    /// # Example
    /// ```
    /// use object_store::aws::{AmazonS3Builder, AmazonS3ConfigKey};
    ///
    /// let builder = AmazonS3Builder::from_env()
    ///     .with_bucket_name("foo");
    /// let bucket_name = builder.get_config_value(&AmazonS3ConfigKey::Bucket).unwrap_or_default();
    /// assert_eq!("foo", &bucket_name);
    /// ```
    pub fn get_config_value(&self, key: &AmazonS3ConfigKey) -> Option<String> {
        match key {
            AmazonS3ConfigKey::AccessKeyId => self.access_key_id.clone(),
            AmazonS3ConfigKey::SecretAccessKey => self.secret_access_key.clone(),
            AmazonS3ConfigKey::Region | AmazonS3ConfigKey::DefaultRegion => {
                self.region.clone()
            }
            AmazonS3ConfigKey::Bucket => self.bucket_name.clone(),
            AmazonS3ConfigKey::Endpoint => self.endpoint.clone(),
            AmazonS3ConfigKey::Token => self.token.clone(),
            AmazonS3ConfigKey::ImdsV1Fallback => Some(self.imdsv1_fallback.to_string()),
            AmazonS3ConfigKey::VirtualHostedStyleRequest => {
                Some(self.virtual_hosted_style_request.to_string())
            }
            AmazonS3ConfigKey::MetadataEndpoint => self.metadata_endpoint.clone(),
            AmazonS3ConfigKey::UnsignedPayload => Some(self.unsigned_payload.to_string()),
            AmazonS3ConfigKey::Checksum => {
                self.checksum_algorithm.as_ref().map(ToString::to_string)
            }
            AmazonS3ConfigKey::Client(key) => self.client_options.get_config_value(key),
<<<<<<< HEAD
            AmazonS3ConfigKey::CopyIfNotExists => {
                self.copy_if_not_exists.as_ref().map(ToString::to_string)
=======
            AmazonS3ConfigKey::ContainerCredentialsRelativeUri => {
                self.container_credentials_relative_uri.clone()
>>>>>>> a016654c
            }
        }
    }

    /// Sets properties on this builder based on a URL
    ///
    /// This is a separate member function to allow fallible computation to
    /// be deferred until [`Self::build`] which in turn allows deriving [`Clone`]
    fn parse_url(&mut self, url: &str) -> Result<()> {
        let parsed = Url::parse(url).context(UnableToParseUrlSnafu { url })?;
        let host = parsed.host_str().context(UrlNotRecognisedSnafu { url })?;
        match parsed.scheme() {
            "s3" | "s3a" => self.bucket_name = Some(host.to_string()),
            "https" => match host.splitn(4, '.').collect_tuple() {
                Some(("s3", region, "amazonaws", "com")) => {
                    self.region = Some(region.to_string());
                    let bucket = parsed.path_segments().into_iter().flatten().next();
                    if let Some(bucket) = bucket {
                        self.bucket_name = Some(bucket.into());
                    }
                }
                Some((bucket, "s3", region, "amazonaws.com")) => {
                    self.bucket_name = Some(bucket.to_string());
                    self.region = Some(region.to_string());
                    self.virtual_hosted_style_request = true.into();
                }
                Some((account, "r2", "cloudflarestorage", "com")) => {
                    self.region = Some("auto".to_string());
                    let endpoint = format!("https://{account}.r2.cloudflarestorage.com");
                    self.endpoint = Some(endpoint);

                    let bucket = parsed.path_segments().into_iter().flatten().next();
                    if let Some(bucket) = bucket {
                        self.bucket_name = Some(bucket.into());
                    }
                }
                _ => return Err(UrlNotRecognisedSnafu { url }.build().into()),
            },
            scheme => return Err(UnknownUrlSchemeSnafu { scheme }.build().into()),
        };
        Ok(())
    }

    /// Set the AWS Access Key (required)
    pub fn with_access_key_id(mut self, access_key_id: impl Into<String>) -> Self {
        self.access_key_id = Some(access_key_id.into());
        self
    }

    /// Set the AWS Secret Access Key (required)
    pub fn with_secret_access_key(
        mut self,
        secret_access_key: impl Into<String>,
    ) -> Self {
        self.secret_access_key = Some(secret_access_key.into());
        self
    }

    /// Set the region (e.g. `us-east-1`) (required)
    pub fn with_region(mut self, region: impl Into<String>) -> Self {
        self.region = Some(region.into());
        self
    }

    /// Set the bucket_name (required)
    pub fn with_bucket_name(mut self, bucket_name: impl Into<String>) -> Self {
        self.bucket_name = Some(bucket_name.into());
        self
    }

    /// Sets the endpoint for communicating with AWS S3. Default value
    /// is based on region. The `endpoint` field should be consistent with
    /// the field `virtual_hosted_style_request'.
    ///
    /// For example, this might be set to `"http://localhost:4566:`
    /// for testing against a localstack instance.
    /// If `virtual_hosted_style_request` is set to true then `endpoint`
    /// should have bucket name included.
    pub fn with_endpoint(mut self, endpoint: impl Into<String>) -> Self {
        self.endpoint = Some(endpoint.into());
        self
    }

    /// Set the token to use for requests (passed to underlying provider)
    pub fn with_token(mut self, token: impl Into<String>) -> Self {
        self.token = Some(token.into());
        self
    }

    /// Set the credential provider overriding any other options
    pub fn with_credentials(mut self, credentials: AwsCredentialProvider) -> Self {
        self.credentials = Some(credentials);
        self
    }

    /// Sets what protocol is allowed. If `allow_http` is :
    /// * false (default):  Only HTTPS are allowed
    /// * true:  HTTP and HTTPS are allowed
    pub fn with_allow_http(mut self, allow_http: bool) -> Self {
        self.client_options = self.client_options.with_allow_http(allow_http);
        self
    }

    /// Sets if virtual hosted style request has to be used.
    /// If `virtual_hosted_style_request` is :
    /// * false (default):  Path style request is used
    /// * true:  Virtual hosted style request is used
    ///
    /// If the `endpoint` is provided then it should be
    /// consistent with `virtual_hosted_style_request`.
    /// i.e. if `virtual_hosted_style_request` is set to true
    /// then `endpoint` should have bucket name included.
    pub fn with_virtual_hosted_style_request(
        mut self,
        virtual_hosted_style_request: bool,
    ) -> Self {
        self.virtual_hosted_style_request = virtual_hosted_style_request.into();
        self
    }

    /// Set the retry configuration
    pub fn with_retry(mut self, retry_config: RetryConfig) -> Self {
        self.retry_config = retry_config;
        self
    }

    /// By default instance credentials will only be fetched over [IMDSv2], as AWS recommends
    /// against having IMDSv1 enabled on EC2 instances as it is vulnerable to [SSRF attack]
    ///
    /// However, certain deployment environments, such as those running old versions of kube2iam,
    /// may not support IMDSv2. This option will enable automatic fallback to using IMDSv1
    /// if the token endpoint returns a 403 error indicating that IMDSv2 is not supported.
    ///
    /// This option has no effect if not using instance credentials
    ///
    /// [IMDSv2]: https://docs.aws.amazon.com/AWSEC2/latest/UserGuide/configuring-instance-metadata-service.html
    /// [SSRF attack]: https://aws.amazon.com/blogs/security/defense-in-depth-open-firewalls-reverse-proxies-ssrf-vulnerabilities-ec2-instance-metadata-service/
    ///
    pub fn with_imdsv1_fallback(mut self) -> Self {
        self.imdsv1_fallback = true.into();
        self
    }

    /// Sets if unsigned payload option has to be used.
    /// See [unsigned payload option](https://docs.aws.amazon.com/AmazonS3/latest/API/sig-v4-header-based-auth.html)
    /// * false (default): Signed payload option is used, where the checksum for the request body is computed and included when constructing a canonical request.
    /// * true: Unsigned payload option is used. `UNSIGNED-PAYLOAD` literal is included when constructing a canonical request,
    pub fn with_unsigned_payload(mut self, unsigned_payload: bool) -> Self {
        self.unsigned_payload = unsigned_payload.into();
        self
    }

    /// Sets the [checksum algorithm] which has to be used for object integrity check during upload.
    ///
    /// [checksum algorithm]: https://docs.aws.amazon.com/AmazonS3/latest/userguide/checking-object-integrity.html
    pub fn with_checksum_algorithm(mut self, checksum_algorithm: Checksum) -> Self {
        // Convert to String to enable deferred parsing of config
        self.checksum_algorithm = Some(checksum_algorithm.into());
        self
    }

    /// Set the [instance metadata endpoint](https://docs.aws.amazon.com/AWSEC2/latest/UserGuide/ec2-instance-metadata.html),
    /// used primarily within AWS EC2.
    ///
    /// This defaults to the IPv4 endpoint: http://169.254.169.254. One can alternatively use the IPv6
    /// endpoint http://fd00:ec2::254.
    pub fn with_metadata_endpoint(mut self, endpoint: impl Into<String>) -> Self {
        self.metadata_endpoint = Some(endpoint.into());
        self
    }

    /// Set the proxy_url to be used by the underlying client
    pub fn with_proxy_url(mut self, proxy_url: impl Into<String>) -> Self {
        self.client_options = self.client_options.with_proxy_url(proxy_url);
        self
    }

    /// Sets the client options, overriding any already set
    pub fn with_client_options(mut self, options: ClientOptions) -> Self {
        self.client_options = options;
        self
    }

<<<<<<< HEAD
    /// Configure how to provide [`ObjectStore::copy_if_not_exists`]
    pub fn with_copy_if_not_exists(mut self, config: S3CopyIfNotExists) -> Self {
        self.copy_if_not_exists = Some(config.into());
        self
    }

    /// Set the AWS profile name, see <https://docs.aws.amazon.com/cli/latest/userguide/cli-configure-profiles.html>
    ///
    /// This makes use of [aws-config] to provide credentials and therefore requires
    /// the `aws-profile` feature to be enabled
    ///
    /// It is strongly encouraged that users instead make use of a credential manager
    /// such as [aws-vault] not only to avoid the significant additional dependencies,
    /// but also to avoid storing credentials in [plain text on disk]
    ///
    /// [aws-config]: https://docs.rs/aws-config
    /// [aws-vault]: https://github.com/99designs/aws-vault
    /// [plain text on disk]: https://99designs.com.au/blog/engineering/aws-vault/
    #[cfg(feature = "aws_profile")]
    pub fn with_profile(mut self, profile: impl Into<String>) -> Self {
        self.profile = Some(profile.into());
        self
    }

=======
>>>>>>> a016654c
    /// Create a [`AmazonS3`] instance from the provided values,
    /// consuming `self`.
    pub fn build(mut self) -> Result<AmazonS3> {
        if let Some(url) = self.url.take() {
            self.parse_url(&url)?;
        }

        let bucket = self.bucket_name.context(MissingBucketNameSnafu)?;
        let region = self.region.context(MissingRegionSnafu)?;
        let checksum = self.checksum_algorithm.map(|x| x.get()).transpose()?;
        let copy_if_not_exists = self.copy_if_not_exists.map(|x| x.get()).transpose()?;

        let credentials = if let Some(credentials) = self.credentials {
            credentials
        } else if self.access_key_id.is_some() || self.secret_access_key.is_some() {
            match (self.access_key_id, self.secret_access_key, self.token) {
                (Some(key_id), Some(secret_key), token) => {
                    info!("Using Static credential provider");
                    let credential = AwsCredential {
                        key_id,
                        secret_key,
                        token,
                    };
                    Arc::new(StaticCredentialProvider::new(credential)) as _
                }
                (None, Some(_), _) => return Err(Error::MissingAccessKeyId.into()),
                (Some(_), None, _) => return Err(Error::MissingSecretAccessKey.into()),
                (None, None, _) => unreachable!(),
            }
        } else if let (Ok(token_path), Ok(role_arn)) = (
            std::env::var("AWS_WEB_IDENTITY_TOKEN_FILE"),
            std::env::var("AWS_ROLE_ARN"),
        ) {
            // TODO: Replace with `AmazonS3Builder::credentials_from_env`
            info!("Using WebIdentity credential provider");

            let session_name = std::env::var("AWS_ROLE_SESSION_NAME")
                .unwrap_or_else(|_| "WebIdentitySession".to_string());

            let endpoint = format!("https://sts.{region}.amazonaws.com");

            // Disallow non-HTTPs requests
            let client = self
                .client_options
                .clone()
                .with_allow_http(false)
                .client()?;

            let token = WebIdentityProvider {
                token_path,
                session_name,
                role_arn,
                endpoint,
            };

            Arc::new(TokenCredentialProvider::new(
                token,
                client,
                self.retry_config.clone(),
            )) as _
        } else if let Some(uri) = self.container_credentials_relative_uri {
            info!("Using Task credential provider");
            Arc::new(TaskCredentialProvider {
                url: format!("http://169.254.170.2{uri}"),
                retry: self.retry_config.clone(),
                // The instance metadata endpoint is access over HTTP
                client: self.client_options.clone().with_allow_http(true).client()?,
                cache: Default::default(),
            }) as _
        } else {
            info!("Using Instance credential provider");

            let token = InstanceCredentialProvider {
                cache: Default::default(),
                imdsv1_fallback: self.imdsv1_fallback.get()?,
                metadata_endpoint: self
                    .metadata_endpoint
                    .unwrap_or_else(|| DEFAULT_METADATA_ENDPOINT.into()),
            };

            Arc::new(TokenCredentialProvider::new(
                token,
                // The instance metadata endpoint is access over HTTP
                self.client_options.clone().with_allow_http(true).client()?,
                self.retry_config.clone(),
            )) as _
        };

        let endpoint: String;
        let bucket_endpoint: String;

        // If `endpoint` is provided then its assumed to be consistent with
        // `virtual_hosted_style_request`. i.e. if `virtual_hosted_style_request` is true then
        // `endpoint` should have bucket name included.
        if self.virtual_hosted_style_request.get()? {
            endpoint = self
                .endpoint
                .unwrap_or_else(|| format!("https://{bucket}.s3.{region}.amazonaws.com"));
            bucket_endpoint = endpoint.clone();
        } else {
            endpoint = self
                .endpoint
                .unwrap_or_else(|| format!("https://s3.{region}.amazonaws.com"));
            bucket_endpoint = format!("{endpoint}/{bucket}");
        }

        let config = S3Config {
            region,
            endpoint,
            bucket,
            bucket_endpoint,
            credentials,
            retry_config: self.retry_config,
            client_options: self.client_options,
            sign_payload: !self.unsigned_payload.get()?,
            checksum,
            copy_if_not_exists,
        };

        let client = Arc::new(S3Client::new(config)?);

        Ok(AmazonS3 { client })
    }
}

#[cfg(test)]
mod tests {
    use super::*;
    use crate::tests::{
        get_nonexistent_object, get_opts, list_uses_directories_correctly,
        list_with_delimiter, put_get_delete_list_opts, rename_and_copy, stream_get,
    };
    use bytes::Bytes;
    use std::collections::HashMap;
    use std::env;

    const NON_EXISTENT_NAME: &str = "nonexistentname";

    // Helper macro to skip tests if TEST_INTEGRATION and the AWS
    // environment variables are not set. Returns a configured
    // AmazonS3Builder
    macro_rules! maybe_skip_integration {
        () => {{
            dotenv::dotenv().ok();

            let required_vars = [
                "OBJECT_STORE_AWS_DEFAULT_REGION",
                "OBJECT_STORE_BUCKET",
                "OBJECT_STORE_AWS_ACCESS_KEY_ID",
                "OBJECT_STORE_AWS_SECRET_ACCESS_KEY",
            ];
            let unset_vars: Vec<_> = required_vars
                .iter()
                .filter_map(|&name| match env::var(name) {
                    Ok(_) => None,
                    Err(_) => Some(name),
                })
                .collect();
            let unset_var_names = unset_vars.join(", ");

            let force = env::var("TEST_INTEGRATION");

            if force.is_ok() && !unset_var_names.is_empty() {
                panic!(
                    "TEST_INTEGRATION is set, \
                            but variable(s) {} need to be set",
                    unset_var_names
                );
            } else if force.is_err() {
                eprintln!(
                    "skipping AWS integration test - set {}TEST_INTEGRATION to run",
                    if unset_var_names.is_empty() {
                        String::new()
                    } else {
                        format!("{} and ", unset_var_names)
                    }
                );
                return;
            } else {
                let config = AmazonS3Builder::new()
                    .with_access_key_id(
                        env::var("OBJECT_STORE_AWS_ACCESS_KEY_ID")
                            .expect("already checked OBJECT_STORE_AWS_ACCESS_KEY_ID"),
                    )
                    .with_secret_access_key(
                        env::var("OBJECT_STORE_AWS_SECRET_ACCESS_KEY")
                            .expect("already checked OBJECT_STORE_AWS_SECRET_ACCESS_KEY"),
                    )
                    .with_region(
                        env::var("OBJECT_STORE_AWS_DEFAULT_REGION")
                            .expect("already checked OBJECT_STORE_AWS_DEFAULT_REGION"),
                    )
                    .with_bucket_name(
                        env::var("OBJECT_STORE_BUCKET")
                            .expect("already checked OBJECT_STORE_BUCKET"),
                    )
                    .with_allow_http(true);

                let config = if let Ok(endpoint) = env::var("OBJECT_STORE_AWS_ENDPOINT") {
                    config.with_endpoint(endpoint)
                } else {
                    config
                };

                let config = if let Ok(token) = env::var("OBJECT_STORE_AWS_SESSION_TOKEN")
                {
                    config.with_token(token)
                } else {
                    config
                };

                let config = if let Ok(virtual_hosted_style_request) =
                    env::var("OBJECT_STORE_VIRTUAL_HOSTED_STYLE_REQUEST")
                {
                    config.with_virtual_hosted_style_request(
                        virtual_hosted_style_request.trim().parse().unwrap(),
                    )
                } else {
                    config
                };

                config
            }
        }};
    }

    #[test]
    fn s3_test_config_from_env() {
        let aws_access_key_id = env::var("AWS_ACCESS_KEY_ID")
            .unwrap_or_else(|_| "object_store:fake_access_key_id".into());
        let aws_secret_access_key = env::var("AWS_SECRET_ACCESS_KEY")
            .unwrap_or_else(|_| "object_store:fake_secret_key".into());

        let aws_default_region = env::var("AWS_DEFAULT_REGION")
            .unwrap_or_else(|_| "object_store:fake_default_region".into());

        let aws_endpoint = env::var("AWS_ENDPOINT")
            .unwrap_or_else(|_| "object_store:fake_endpoint".into());
        let aws_session_token = env::var("AWS_SESSION_TOKEN")
            .unwrap_or_else(|_| "object_store:fake_session_token".into());

        let container_creds_relative_uri =
            env::var("AWS_CONTAINER_CREDENTIALS_RELATIVE_URI")
                .unwrap_or_else(|_| "/object_store/fake_credentials_uri".into());

        // required
        env::set_var("AWS_ACCESS_KEY_ID", &aws_access_key_id);
        env::set_var("AWS_SECRET_ACCESS_KEY", &aws_secret_access_key);
        env::set_var("AWS_DEFAULT_REGION", &aws_default_region);

        // optional
        env::set_var("AWS_ENDPOINT", &aws_endpoint);
        env::set_var("AWS_SESSION_TOKEN", &aws_session_token);
        env::set_var(
            "AWS_CONTAINER_CREDENTIALS_RELATIVE_URI",
            &container_creds_relative_uri,
        );
        env::set_var("AWS_UNSIGNED_PAYLOAD", "true");
        env::set_var("AWS_CHECKSUM_ALGORITHM", "sha256");

        let builder = AmazonS3Builder::from_env();
        assert_eq!(builder.access_key_id.unwrap(), aws_access_key_id.as_str());
        assert_eq!(
            builder.secret_access_key.unwrap(),
            aws_secret_access_key.as_str()
        );
        assert_eq!(builder.region.unwrap(), aws_default_region);

        assert_eq!(builder.endpoint.unwrap(), aws_endpoint);
        assert_eq!(builder.token.unwrap(), aws_session_token);
        assert_eq!(
            builder.container_credentials_relative_uri.unwrap(),
            container_creds_relative_uri
        );
        assert_eq!(
            builder.checksum_algorithm.unwrap().get().unwrap(),
            Checksum::SHA256
        );
        assert!(builder.unsigned_payload.get().unwrap());
    }

    #[test]
    fn s3_test_config_from_map() {
        let aws_access_key_id = "object_store:fake_access_key_id".to_string();
        let aws_secret_access_key = "object_store:fake_secret_key".to_string();
        let aws_default_region = "object_store:fake_default_region".to_string();
        let aws_endpoint = "object_store:fake_endpoint".to_string();
        let aws_session_token = "object_store:fake_session_token".to_string();
        let options = HashMap::from([
            ("aws_access_key_id", aws_access_key_id.clone()),
            ("aws_secret_access_key", aws_secret_access_key),
            ("aws_default_region", aws_default_region.clone()),
            ("aws_endpoint", aws_endpoint.clone()),
            ("aws_session_token", aws_session_token.clone()),
            ("aws_unsigned_payload", "true".to_string()),
            ("aws_checksum_algorithm", "sha256".to_string()),
        ]);

        let builder = options
            .into_iter()
            .fold(AmazonS3Builder::new(), |builder, (key, value)| {
                builder.with_config(key.parse().unwrap(), value)
            })
            .with_config(AmazonS3ConfigKey::SecretAccessKey, "new-secret-key");

        assert_eq!(builder.access_key_id.unwrap(), aws_access_key_id.as_str());
        assert_eq!(builder.secret_access_key.unwrap(), "new-secret-key");
        assert_eq!(builder.region.unwrap(), aws_default_region);
        assert_eq!(builder.endpoint.unwrap(), aws_endpoint);
        assert_eq!(builder.token.unwrap(), aws_session_token);
        assert_eq!(
            builder.checksum_algorithm.unwrap().get().unwrap(),
            Checksum::SHA256
        );
        assert!(builder.unsigned_payload.get().unwrap());
    }

    #[test]
    fn s3_test_config_get_value() {
        let aws_access_key_id = "object_store:fake_access_key_id".to_string();
        let aws_secret_access_key = "object_store:fake_secret_key".to_string();
        let aws_default_region = "object_store:fake_default_region".to_string();
        let aws_endpoint = "object_store:fake_endpoint".to_string();
        let aws_session_token = "object_store:fake_session_token".to_string();

        let builder = AmazonS3Builder::new()
            .with_config(AmazonS3ConfigKey::AccessKeyId, &aws_access_key_id)
            .with_config(AmazonS3ConfigKey::SecretAccessKey, &aws_secret_access_key)
            .with_config(AmazonS3ConfigKey::DefaultRegion, &aws_default_region)
            .with_config(AmazonS3ConfigKey::Endpoint, &aws_endpoint)
            .with_config(AmazonS3ConfigKey::Token, &aws_session_token)
            .with_config(AmazonS3ConfigKey::UnsignedPayload, "true");

        assert_eq!(
            builder
                .get_config_value(&AmazonS3ConfigKey::AccessKeyId)
                .unwrap(),
            aws_access_key_id
        );
        assert_eq!(
            builder
                .get_config_value(&AmazonS3ConfigKey::SecretAccessKey)
                .unwrap(),
            aws_secret_access_key
        );
        assert_eq!(
            builder
                .get_config_value(&AmazonS3ConfigKey::DefaultRegion)
                .unwrap(),
            aws_default_region
        );
        assert_eq!(
            builder
                .get_config_value(&AmazonS3ConfigKey::Endpoint)
                .unwrap(),
            aws_endpoint
        );
        assert_eq!(
            builder.get_config_value(&AmazonS3ConfigKey::Token).unwrap(),
            aws_session_token
        );
        assert_eq!(
            builder
                .get_config_value(&AmazonS3ConfigKey::UnsignedPayload)
                .unwrap(),
            "true"
        );
    }

    #[tokio::test]
    async fn s3_test() {
        let config = maybe_skip_integration!();
        let is_local = matches!(&config.endpoint, Some(e) if e.starts_with("http://"));
        let integration = config.build().unwrap();

        // Localstack doesn't support listing with spaces https://github.com/localstack/localstack/issues/6328
        put_get_delete_list_opts(&integration, is_local).await;
        get_opts(&integration).await;
        list_uses_directories_correctly(&integration).await;
        list_with_delimiter(&integration).await;
        rename_and_copy(&integration).await;
        stream_get(&integration).await;

        // run integration test with unsigned payload enabled
        let config = maybe_skip_integration!().with_unsigned_payload(true);
        let is_local = matches!(&config.endpoint, Some(e) if e.starts_with("http://"));
        let integration = config.build().unwrap();
        put_get_delete_list_opts(&integration, is_local).await;

        // run integration test with checksum set to sha256
        let config = maybe_skip_integration!().with_checksum_algorithm(Checksum::SHA256);
        let is_local = matches!(&config.endpoint, Some(e) if e.starts_with("http://"));
        let integration = config.build().unwrap();
        put_get_delete_list_opts(&integration, is_local).await;
    }

    #[tokio::test]
    async fn s3_test_get_nonexistent_location() {
        let config = maybe_skip_integration!();
        let integration = config.build().unwrap();

        let location = Path::from_iter([NON_EXISTENT_NAME]);

        let err = get_nonexistent_object(&integration, Some(location))
            .await
            .unwrap_err();
        assert!(matches!(err, crate::Error::NotFound { .. }), "{}", err);
    }

    #[tokio::test]
    async fn s3_test_get_nonexistent_bucket() {
        let config = maybe_skip_integration!().with_bucket_name(NON_EXISTENT_NAME);
        let integration = config.build().unwrap();

        let location = Path::from_iter([NON_EXISTENT_NAME]);

        let err = integration.get(&location).await.unwrap_err();
        assert!(matches!(err, crate::Error::NotFound { .. }), "{}", err);
    }

    #[tokio::test]
    async fn s3_test_put_nonexistent_bucket() {
        let config = maybe_skip_integration!().with_bucket_name(NON_EXISTENT_NAME);

        let integration = config.build().unwrap();

        let location = Path::from_iter([NON_EXISTENT_NAME]);
        let data = Bytes::from("arbitrary data");

        let err = integration.put(&location, data).await.unwrap_err();
        assert!(matches!(err, crate::Error::NotFound { .. }), "{}", err);
    }

    #[tokio::test]
    async fn s3_test_delete_nonexistent_location() {
        let config = maybe_skip_integration!();
        let integration = config.build().unwrap();

        let location = Path::from_iter([NON_EXISTENT_NAME]);

        integration.delete(&location).await.unwrap();
    }

    #[tokio::test]
    async fn s3_test_delete_nonexistent_bucket() {
        let config = maybe_skip_integration!().with_bucket_name(NON_EXISTENT_NAME);
        let integration = config.build().unwrap();

        let location = Path::from_iter([NON_EXISTENT_NAME]);

        let err = integration.delete(&location).await.unwrap_err();
        assert!(matches!(err, crate::Error::NotFound { .. }), "{}", err);
    }

    #[tokio::test]
    async fn s3_test_proxy_url() {
        let s3 = AmazonS3Builder::new()
            .with_access_key_id("access_key_id")
            .with_secret_access_key("secret_access_key")
            .with_region("region")
            .with_bucket_name("bucket_name")
            .with_allow_http(true)
            .with_proxy_url("https://example.com")
            .build();

        assert!(s3.is_ok());

        let err = AmazonS3Builder::new()
            .with_access_key_id("access_key_id")
            .with_secret_access_key("secret_access_key")
            .with_region("region")
            .with_bucket_name("bucket_name")
            .with_allow_http(true)
            .with_proxy_url("asdf://example.com")
            .build()
            .unwrap_err()
            .to_string();

        assert_eq!(
            "Generic HTTP client error: builder error: unknown proxy scheme",
            err
        );
    }

    #[test]
    fn s3_test_urls() {
        let mut builder = AmazonS3Builder::new();
        builder.parse_url("s3://bucket/path").unwrap();
        assert_eq!(builder.bucket_name, Some("bucket".to_string()));

        let mut builder = AmazonS3Builder::new();
        builder
            .parse_url("s3://buckets.can.have.dots/path")
            .unwrap();
        assert_eq!(
            builder.bucket_name,
            Some("buckets.can.have.dots".to_string())
        );

        let mut builder = AmazonS3Builder::new();
        builder
            .parse_url("https://s3.region.amazonaws.com")
            .unwrap();
        assert_eq!(builder.region, Some("region".to_string()));

        let mut builder = AmazonS3Builder::new();
        builder
            .parse_url("https://s3.region.amazonaws.com/bucket")
            .unwrap();
        assert_eq!(builder.region, Some("region".to_string()));
        assert_eq!(builder.bucket_name, Some("bucket".to_string()));

        let mut builder = AmazonS3Builder::new();
        builder
            .parse_url("https://s3.region.amazonaws.com/bucket.with.dot/path")
            .unwrap();
        assert_eq!(builder.region, Some("region".to_string()));
        assert_eq!(builder.bucket_name, Some("bucket.with.dot".to_string()));

        let mut builder = AmazonS3Builder::new();
        builder
            .parse_url("https://bucket.s3.region.amazonaws.com")
            .unwrap();
        assert_eq!(builder.bucket_name, Some("bucket".to_string()));
        assert_eq!(builder.region, Some("region".to_string()));
        assert!(builder.virtual_hosted_style_request.get().unwrap());

        let mut builder = AmazonS3Builder::new();
        builder
            .parse_url("https://account123.r2.cloudflarestorage.com/bucket-123")
            .unwrap();

        assert_eq!(builder.bucket_name, Some("bucket-123".to_string()));
        assert_eq!(builder.region, Some("auto".to_string()));
        assert_eq!(
            builder.endpoint,
            Some("https://account123.r2.cloudflarestorage.com".to_string())
        );

        let err_cases = [
            "mailto://bucket/path",
            "https://s3.bucket.mydomain.com",
            "https://s3.bucket.foo.amazonaws.com",
            "https://bucket.mydomain.region.amazonaws.com",
            "https://bucket.s3.region.bar.amazonaws.com",
            "https://bucket.foo.s3.amazonaws.com",
        ];
        let mut builder = AmazonS3Builder::new();
        for case in err_cases {
            builder.parse_url(case).unwrap_err();
        }
    }

    #[test]
    fn test_invalid_config() {
        let err = AmazonS3Builder::new()
            .with_config(AmazonS3ConfigKey::ImdsV1Fallback, "enabled")
            .with_bucket_name("bucket")
            .with_region("region")
            .build()
            .unwrap_err()
            .to_string();

        assert_eq!(
            err,
            "Generic Config error: failed to parse \"enabled\" as boolean"
        );

        let err = AmazonS3Builder::new()
            .with_config(AmazonS3ConfigKey::Checksum, "md5")
            .with_bucket_name("bucket")
            .with_region("region")
            .build()
            .unwrap_err()
            .to_string();

        assert_eq!(
            err,
            "Generic Config error: \"md5\" is not a valid checksum algorithm"
        );
    }
}

#[cfg(test)]
mod s3_resolve_bucket_region_tests {
    use super::*;

    #[tokio::test]
    async fn test_private_bucket() {
        let bucket = "bloxbender";

        let region = resolve_bucket_region(bucket, &ClientOptions::new())
            .await
            .unwrap();

        let expected = "us-west-2".to_string();

        assert_eq!(region, expected);
    }

    #[tokio::test]
    async fn test_bucket_does_not_exist() {
        let bucket = "please-dont-exist";

        let result = resolve_bucket_region(bucket, &ClientOptions::new()).await;

        assert!(result.is_err());
    }
}<|MERGE_RESOLUTION|>--- conflicted
+++ resolved
@@ -66,15 +66,9 @@
 mod copy;
 mod credential;
 
-<<<<<<< HEAD
 pub use checksum::Checksum;
 pub use copy::S3CopyIfNotExists;
 
-#[cfg(feature = "aws_profile")]
-mod profile;
-
-=======
->>>>>>> a016654c
 // http://docs.aws.amazon.com/general/latest/gr/sigv4-create-canonical-request.html
 //
 // Do not URI-encode any of the unreserved characters that RFC 3986 defines:
@@ -396,13 +390,10 @@
     container_credentials_relative_uri: Option<String>,
     /// Client options
     client_options: ClientOptions,
-<<<<<<< HEAD
+    /// Credentials
+    credentials: Option<AwsCredentialProvider>,
     /// Copy if not exists
     copy_if_not_exists: Option<ConfigValue<S3CopyIfNotExists>>,
-=======
-    /// Credentials
-    credentials: Option<AwsCredentialProvider>,
->>>>>>> a016654c
 }
 
 /// Configuration keys for [`AmazonS3Builder`]
@@ -558,13 +549,10 @@
             Self::MetadataEndpoint => "aws_metadata_endpoint",
             Self::UnsignedPayload => "aws_unsigned_payload",
             Self::Checksum => "aws_checksum_algorithm",
-<<<<<<< HEAD
-            Self::CopyIfNotExists => "copy_if_not_exists",
-=======
             Self::ContainerCredentialsRelativeUri => {
                 "aws_container_credentials_relative_uri"
             }
->>>>>>> a016654c
+            Self::CopyIfNotExists => "copy_if_not_exists",
             Self::Client(opt) => opt.as_ref(),
         }
     }
@@ -595,13 +583,10 @@
             "aws_metadata_endpoint" | "metadata_endpoint" => Ok(Self::MetadataEndpoint),
             "aws_unsigned_payload" | "unsigned_payload" => Ok(Self::UnsignedPayload),
             "aws_checksum_algorithm" | "checksum_algorithm" => Ok(Self::Checksum),
-<<<<<<< HEAD
-            "copy_if_not_exists" => Ok(Self::CopyIfNotExists),
-=======
             "aws_container_credentials_relative_uri" => {
                 Ok(Self::ContainerCredentialsRelativeUri)
             }
->>>>>>> a016654c
+            "copy_if_not_exists" => Ok(Self::CopyIfNotExists),
             // Backwards compatibility
             "aws_allow_http" => Ok(Self::Client(ClientConfigKey::AllowHttp)),
             _ => match s.parse() {
@@ -779,13 +764,11 @@
                 self.checksum_algorithm.as_ref().map(ToString::to_string)
             }
             AmazonS3ConfigKey::Client(key) => self.client_options.get_config_value(key),
-<<<<<<< HEAD
+            AmazonS3ConfigKey::ContainerCredentialsRelativeUri => {
+                self.container_credentials_relative_uri.clone()
+            }
             AmazonS3ConfigKey::CopyIfNotExists => {
                 self.copy_if_not_exists.as_ref().map(ToString::to_string)
-=======
-            AmazonS3ConfigKey::ContainerCredentialsRelativeUri => {
-                self.container_credentials_relative_uri.clone()
->>>>>>> a016654c
             }
         }
     }
@@ -969,33 +952,12 @@
         self
     }
 
-<<<<<<< HEAD
     /// Configure how to provide [`ObjectStore::copy_if_not_exists`]
     pub fn with_copy_if_not_exists(mut self, config: S3CopyIfNotExists) -> Self {
         self.copy_if_not_exists = Some(config.into());
         self
     }
 
-    /// Set the AWS profile name, see <https://docs.aws.amazon.com/cli/latest/userguide/cli-configure-profiles.html>
-    ///
-    /// This makes use of [aws-config] to provide credentials and therefore requires
-    /// the `aws-profile` feature to be enabled
-    ///
-    /// It is strongly encouraged that users instead make use of a credential manager
-    /// such as [aws-vault] not only to avoid the significant additional dependencies,
-    /// but also to avoid storing credentials in [plain text on disk]
-    ///
-    /// [aws-config]: https://docs.rs/aws-config
-    /// [aws-vault]: https://github.com/99designs/aws-vault
-    /// [plain text on disk]: https://99designs.com.au/blog/engineering/aws-vault/
-    #[cfg(feature = "aws_profile")]
-    pub fn with_profile(mut self, profile: impl Into<String>) -> Self {
-        self.profile = Some(profile.into());
-        self
-    }
-
-=======
->>>>>>> a016654c
     /// Create a [`AmazonS3`] instance from the provided values,
     /// consuming `self`.
     pub fn build(mut self) -> Result<AmazonS3> {
