--- conflicted
+++ resolved
@@ -22,14 +22,9 @@
 use tokio::io::AsyncWrite;
 
 use crate::path::Path;
-<<<<<<< HEAD
 use crate::{
-    GetOptions, GetResult, ListResult, MultipartId, ObjectMeta, ObjectStore,
-    Result as ObjectStoreResult,
+    GetOptions, GetResult, ListResult, MultipartId, ObjectMeta, ObjectStore, Result,
 };
-=======
-use crate::{GetResult, ListResult, MultipartId, ObjectMeta, ObjectStore, Result};
->>>>>>> 0a8913a3
 
 #[doc(hidden)]
 #[deprecated(note = "Use PrefixStore")]
@@ -128,7 +123,7 @@
         &self,
         location: &Path,
         options: GetOptions,
-    ) -> ObjectStoreResult<GetResult> {
+    ) -> Result<GetResult> {
         let full_path = self.full_path(location);
         self.inner.get_opts(&full_path, options).await
     }
