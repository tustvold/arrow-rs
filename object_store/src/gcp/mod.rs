--- conflicted
+++ resolved
@@ -37,12 +37,7 @@
 use async_trait::async_trait;
 use bytes::{Buf, Bytes};
 use futures::{stream::BoxStream, StreamExt, TryStreamExt};
-<<<<<<< HEAD
 use percent_encoding::{percent_encode, utf8_percent_encode, NON_ALPHANUMERIC};
-use reqwest::header::RANGE;
-=======
-use percent_encoding::{percent_encode, NON_ALPHANUMERIC};
->>>>>>> bac40c6b
 use reqwest::{header, Client, Method, Response, StatusCode};
 use serde::{Deserialize, Serialize};
 use snafu::{OptionExt, ResultExt, Snafu};
@@ -257,33 +252,16 @@
         let token = self.get_token().await?;
         let url = self.object_url(path);
 
-<<<<<<< HEAD
         let method = match head {
             true => Method::HEAD,
             false => Method::GET,
         };
 
-        let mut builder = self.client.request(method, url);
-
-        if let Some(range) = range {
-            builder = builder.header(RANGE, format_http_range(range));
-        }
-
-        let response = builder
+        let response = self
+            .client
+            .request(method, url)
             .bearer_auth(token)
-=======
-        let alt = match head {
-            true => "json",
-            false => "media",
-        };
-
-        let builder = self.client.request(Method::GET, url);
-
-        let response = builder
-            .bearer_auth(token)
-            .query(&[("alt", alt)])
             .with_get_options(options)
->>>>>>> bac40c6b
             .send_retry(&self.retry_config)
             .await
             .context(GetRequestSnafu {
@@ -636,12 +614,6 @@
     }
 
     async fn get_opts(&self, location: &Path, options: GetOptions) -> Result<GetResult> {
-        if options.if_modified_since.is_some() || options.if_unmodified_since.is_some() {
-            return Err(super::Error::NotSupported {
-                source: "ModifiedSince Preconditions not supported by GoogleCloudStorage JSON API".to_string().into(),
-            });
-        }
-
         let response = self.client.get_request(location, options, false).await?;
         let stream = response
             .bytes_stream()
@@ -655,17 +627,9 @@
     }
 
     async fn head(&self, location: &Path) -> Result<ObjectMeta> {
-<<<<<<< HEAD
-        let response = self.client.get_request(location, None, true).await?;
-        Ok(header_meta(location, response.headers()).context(HeaderSnafu)?)
-=======
         let options = GetOptions::default();
         let response = self.client.get_request(location, options, true).await?;
-        let object = response.json().await.context(GetResponseBodySnafu {
-            path: location.as_ref(),
-        })?;
-        convert_object_meta(&object)
->>>>>>> bac40c6b
+        Ok(header_meta(location, response.headers()).context(HeaderSnafu)?)
     }
 
     async fn delete(&self, location: &Path) -> Result<()> {
