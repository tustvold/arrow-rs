--- conflicted
+++ resolved
@@ -56,143 +56,6 @@
 
 /// [`CredentialProvider`] for [`GoogleCloudStorage`]
 pub type GcpCredentialProvider = Arc<dyn CredentialProvider<Credential = GcpCredential>>;
-<<<<<<< HEAD
-use crate::client::header::HeaderConfig;
-pub use credential::GcpCredential;
-
-#[derive(Debug, Snafu)]
-enum Error {
-    #[snafu(display("Got invalid XML response for {} {}: {}", method, url, source))]
-    InvalidXMLResponse {
-        source: quick_xml::de::DeError,
-        method: String,
-        url: String,
-        data: Bytes,
-    },
-
-    #[snafu(display("Error performing list request: {}", source))]
-    ListRequest { source: crate::client::retry::Error },
-
-    #[snafu(display("Error getting list response body: {}", source))]
-    ListResponseBody { source: reqwest::Error },
-
-    #[snafu(display("Got invalid list response: {}", source))]
-    InvalidListResponse { source: quick_xml::de::DeError },
-
-    #[snafu(display("Error performing get request {}: {}", path, source))]
-    GetRequest {
-        source: crate::client::retry::Error,
-        path: String,
-    },
-
-    #[snafu(display("Error getting get response body {}: {}", path, source))]
-    GetResponseBody {
-        source: reqwest::Error,
-        path: String,
-    },
-
-    #[snafu(display("Error performing delete request {}: {}", path, source))]
-    DeleteRequest {
-        source: crate::client::retry::Error,
-        path: String,
-    },
-
-    #[snafu(display("Error performing put request {}: {}", path, source))]
-    PutRequest {
-        source: crate::client::retry::Error,
-        path: String,
-    },
-
-    #[snafu(display("Error getting put response body: {}", source))]
-    PutResponseBody { source: reqwest::Error },
-
-    #[snafu(display("Got invalid put response: {}", source))]
-    InvalidPutResponse { source: quick_xml::de::DeError },
-
-    #[snafu(display("Error performing post request {}: {}", path, source))]
-    PostRequest {
-        source: crate::client::retry::Error,
-        path: String,
-    },
-
-    #[snafu(display("Error decoding object size: {}", source))]
-    InvalidSize { source: std::num::ParseIntError },
-
-    #[snafu(display("Missing bucket name"))]
-    MissingBucketName {},
-
-    #[snafu(display(
-        "One of service account path or service account key may be provided."
-    ))]
-    ServiceAccountPathAndKeyProvided,
-
-    #[snafu(display("GCP credential error: {}", source))]
-    Credential { source: credential::Error },
-
-    #[snafu(display("Unable parse source url. Url: {}, Error: {}", url, source))]
-    UnableToParseUrl {
-        source: url::ParseError,
-        url: String,
-    },
-
-    #[snafu(display(
-        "Unknown url scheme cannot be parsed into storage location: {}",
-        scheme
-    ))]
-    UnknownUrlScheme { scheme: String },
-
-    #[snafu(display("URL did not match any known pattern for scheme: {}", url))]
-    UrlNotRecognised { url: String },
-
-    #[snafu(display("Configuration key: '{}' is not known.", key))]
-    UnknownConfigurationKey { key: String },
-
-    #[snafu(display("ETag Header missing from response"))]
-    MissingEtag,
-
-    #[snafu(display("Received header containing non-ASCII data"))]
-    BadHeader { source: header::ToStrError },
-}
-
-impl From<Error> for super::Error {
-    fn from(err: Error) -> Self {
-        match err {
-            Error::GetRequest { source, path }
-            | Error::DeleteRequest { source, path }
-            | Error::PutRequest { source, path } => source.error(STORE, path),
-            Error::UnknownConfigurationKey { key } => {
-                Self::UnknownConfigurationKey { store: STORE, key }
-            }
-            _ => Self::Generic {
-                store: STORE,
-                source: Box::new(err),
-            },
-        }
-    }
-}
-
-#[derive(serde::Deserialize, Debug)]
-#[serde(rename_all = "PascalCase")]
-struct InitiateMultipartUploadResult {
-    upload_id: String,
-}
-
-#[derive(serde::Serialize, Debug)]
-#[serde(rename_all = "PascalCase", rename(serialize = "Part"))]
-struct MultipartPart {
-    #[serde(rename = "PartNumber")]
-    part_number: usize,
-    e_tag: String,
-}
-
-#[derive(serde::Serialize, Debug)]
-#[serde(rename_all = "PascalCase")]
-struct CompleteMultipartUpload {
-    #[serde(rename = "Part", default)]
-    parts: Vec<MultipartPart>,
-}
-=======
->>>>>>> 0b9105d7
 
 /// Interface for [Google Cloud Storage](https://cloud.google.com/storage/).
 #[derive(Debug)]
@@ -213,274 +76,7 @@
 impl GoogleCloudStorage {
     /// Returns the [`GcpCredentialProvider`] used by [`GoogleCloudStorage`]
     pub fn credentials(&self) -> &GcpCredentialProvider {
-<<<<<<< HEAD
-        &self.client.credentials
-    }
-}
-
-#[derive(Debug)]
-struct GoogleCloudStorageClient {
-    client: Client,
-    base_url: String,
-
-    credentials: GcpCredentialProvider,
-
-    bucket_name: String,
-    bucket_name_encoded: String,
-
-    retry_config: RetryConfig,
-    client_options: ClientOptions,
-
-    // TODO: Hook this up in tests
-    max_list_results: Option<String>,
-}
-
-impl GoogleCloudStorageClient {
-    async fn get_credential(&self) -> Result<Arc<GcpCredential>> {
-        self.credentials.get_credential().await
-    }
-
-    fn object_url(&self, path: &Path) -> String {
-        let encoded = utf8_percent_encode(path.as_ref(), NON_ALPHANUMERIC);
-        format!("{}/{}/{}", self.base_url, self.bucket_name_encoded, encoded)
-    }
-
-    /// Perform a put request <https://cloud.google.com/storage/docs/xml-api/put-object-upload>
-    async fn put_request(&self, path: &Path, payload: Bytes) -> Result<()> {
-        let credential = self.get_credential().await?;
-        let url = self.object_url(path);
-
-        let content_type = self
-            .client_options
-            .get_content_type(path)
-            .unwrap_or("application/octet-stream");
-
-        self.client
-            .request(Method::PUT, url)
-            .bearer_auth(&credential.bearer)
-            .header(header::CONTENT_TYPE, content_type)
-            .header(header::CONTENT_LENGTH, payload.len())
-            .body(payload)
-            .send_retry(&self.retry_config)
-            .await
-            .context(PutRequestSnafu {
-                path: path.as_ref(),
-            })?;
-
-        Ok(())
-    }
-
-    /// Initiate a multi-part upload <https://cloud.google.com/storage/docs/xml-api/post-object-multipart>
-    async fn multipart_initiate(&self, path: &Path) -> Result<MultipartId> {
-        let credential = self.get_credential().await?;
-        let url = format!("{}/{}/{}", self.base_url, self.bucket_name_encoded, path);
-
-        let content_type = self
-            .client_options
-            .get_content_type(path)
-            .unwrap_or("application/octet-stream");
-
-        let response = self
-            .client
-            .request(Method::POST, &url)
-            .bearer_auth(&credential.bearer)
-            .header(header::CONTENT_TYPE, content_type)
-            .header(header::CONTENT_LENGTH, "0")
-            .query(&[("uploads", "")])
-            .send_retry(&self.retry_config)
-            .await
-            .context(PutRequestSnafu {
-                path: path.as_ref(),
-            })?;
-
-        let data = response.bytes().await.context(PutResponseBodySnafu)?;
-        let result: InitiateMultipartUploadResult =
-            quick_xml::de::from_reader(data.as_ref().reader())
-                .context(InvalidPutResponseSnafu)?;
-
-        Ok(result.upload_id)
-    }
-
-    /// Cleanup unused parts <https://cloud.google.com/storage/docs/xml-api/delete-multipart>
-    async fn multipart_cleanup(
-        &self,
-        path: &str,
-        multipart_id: &MultipartId,
-    ) -> Result<()> {
-        let credential = self.get_credential().await?;
-        let url = format!("{}/{}/{}", self.base_url, self.bucket_name_encoded, path);
-
-        self.client
-            .request(Method::DELETE, &url)
-            .bearer_auth(&credential.bearer)
-            .header(header::CONTENT_TYPE, "application/octet-stream")
-            .header(header::CONTENT_LENGTH, "0")
-            .query(&[("uploadId", multipart_id)])
-            .send_retry(&self.retry_config)
-            .await
-            .context(PutRequestSnafu { path })?;
-
-        Ok(())
-    }
-
-    /// Perform a delete request <https://cloud.google.com/storage/docs/xml-api/delete-object>
-    async fn delete_request(&self, path: &Path) -> Result<()> {
-        let credential = self.get_credential().await?;
-        let url = self.object_url(path);
-
-        let builder = self.client.request(Method::DELETE, url);
-        builder
-            .bearer_auth(&credential.bearer)
-            .send_retry(&self.retry_config)
-            .await
-            .context(DeleteRequestSnafu {
-                path: path.as_ref(),
-            })?;
-
-        Ok(())
-    }
-
-    /// Perform a copy request <https://cloud.google.com/storage/docs/xml-api/put-object-copy>
-    async fn copy_request(
-        &self,
-        from: &Path,
-        to: &Path,
-        if_not_exists: bool,
-    ) -> Result<()> {
-        let credential = self.get_credential().await?;
-        let url = self.object_url(to);
-
-        let from = utf8_percent_encode(from.as_ref(), NON_ALPHANUMERIC);
-        let source = format!("{}/{}", self.bucket_name_encoded, from);
-
-        let mut builder = self
-            .client
-            .request(Method::PUT, url)
-            .header("x-goog-copy-source", source);
-
-        if if_not_exists {
-            builder = builder.header("x-goog-if-generation-match", 0);
-        }
-
-        builder
-            .bearer_auth(&credential.bearer)
-            // Needed if reqwest is compiled with native-tls instead of rustls-tls
-            // See https://github.com/apache/arrow-rs/pull/3921
-            .header(header::CONTENT_LENGTH, 0)
-            .send_retry(&self.retry_config)
-            .await
-            .map_err(|err| match err.status() {
-                Some(StatusCode::PRECONDITION_FAILED) => crate::Error::AlreadyExists {
-                    source: Box::new(err),
-                    path: to.to_string(),
-                },
-                _ => err.error(STORE, from.to_string()),
-            })?;
-
-        Ok(())
-    }
-}
-
-#[async_trait]
-impl GetClient for GoogleCloudStorageClient {
-    const STORE: &'static str = STORE;
-
-    const HEADER_CONFIG: HeaderConfig = HeaderConfig {
-        etag_required: true,
-        last_modified_required: true,
-        version_header: Some("x-goog-generation"),
-    };
-
-    /// Perform a get request <https://cloud.google.com/storage/docs/xml-api/get-object-download>
-    async fn get_request(
-        &self,
-        path: &Path,
-        options: GetOptions,
-        head: bool,
-    ) -> Result<Response> {
-        let credential = self.get_credential().await?;
-        let url = self.object_url(path);
-
-        let method = match head {
-            true => Method::HEAD,
-            false => Method::GET,
-        };
-
-        let mut request = self.client.request(method, url);
-
-        if let Some(v) = &options.version {
-            request = request.query(&[("generation", v)]);
-        }
-
-        if !credential.bearer.is_empty() {
-            request = request.bearer_auth(&credential.bearer);
-        }
-
-        let response = request
-            .with_get_options(options)
-            .send_retry(&self.retry_config)
-            .await
-            .context(GetRequestSnafu {
-                path: path.as_ref(),
-            })?;
-
-        Ok(response)
-    }
-}
-
-#[async_trait]
-impl ListClient for GoogleCloudStorageClient {
-    /// Perform a list request <https://cloud.google.com/storage/docs/xml-api/get-bucket-list>
-    async fn list_request(
-        &self,
-        prefix: Option<&str>,
-        delimiter: bool,
-        page_token: Option<&str>,
-        offset: Option<&str>,
-    ) -> Result<(ListResult, Option<String>)> {
-        assert!(offset.is_none()); // Not yet supported
-
-        let credential = self.get_credential().await?;
-        let url = format!("{}/{}", self.base_url, self.bucket_name_encoded);
-
-        let mut query = Vec::with_capacity(5);
-        query.push(("list-type", "2"));
-        if delimiter {
-            query.push(("delimiter", DELIMITER))
-        }
-
-        if let Some(prefix) = &prefix {
-            query.push(("prefix", prefix))
-        }
-
-        if let Some(page_token) = page_token {
-            query.push(("continuation-token", page_token))
-        }
-
-        if let Some(max_results) = &self.max_list_results {
-            query.push(("max-keys", max_results))
-        }
-
-        let response = self
-            .client
-            .request(Method::GET, url)
-            .query(&query)
-            .bearer_auth(&credential.bearer)
-            .send_retry(&self.retry_config)
-            .await
-            .context(ListRequestSnafu)?
-            .bytes()
-            .await
-            .context(ListResponseBodySnafu)?;
-
-        let mut response: ListResponse = quick_xml::de::from_reader(response.reader())
-            .context(InvalidListResponseSnafu)?;
-
-        let token = response.next_continuation_token.take();
-        Ok((response.try_into()?, token))
-=======
         &self.client.config().credentials
->>>>>>> 0b9105d7
     }
 }
 
