// Licensed to the Apache Software Foundation (ASF) under one
// or more contributor license agreements.  See the NOTICE file
// distributed with this work for additional information
// regarding copyright ownership.  The ASF licenses this file
// to you under the Apache License, Version 2.0 (the
// "License"); you may not use this file except in compliance
// with the License.  You may obtain a copy of the License at
//
//   http://www.apache.org/licenses/LICENSE-2.0
//
// Unless required by applicable law or agreed to in writing,
// software distributed under the License is distributed on an
// "AS IS" BASIS, WITHOUT WARRANTIES OR CONDITIONS OF ANY
// KIND, either express or implied.  See the License for the
// specific language governing permissions and limitations
// under the License.

//! An object store implementation for Google Cloud Storage
//!
//! ## Multi-part uploads
//!
//! [Multi-part uploads](https://cloud.google.com/storage/docs/multipart-uploads)
//! can be initiated with the [ObjectStore::put_multipart] method.
//! Data passed to the writer is automatically buffered to meet the minimum size
//! requirements for a part. Multiple parts are uploaded concurrently.
//!
//! If the writer fails for any reason, you may have parts uploaded to GCS but not
//! used that you may be charged for. Use the [ObjectStore::abort_multipart] method
//! to abort the upload and drop those unneeded parts. In addition, you may wish to
//! consider implementing automatic clean up of unused parts that are older than one
//! week.
use std::io;
use std::str::FromStr;
use std::sync::Arc;

use async_trait::async_trait;
use bytes::{Buf, Bytes};
use futures::stream::BoxStream;
use percent_encoding::{percent_encode, utf8_percent_encode, NON_ALPHANUMERIC};
use reqwest::{header, Client, Method, Response, StatusCode};
use serde::{Deserialize, Serialize};
use snafu::{OptionExt, ResultExt, Snafu};
use tokio::io::AsyncWrite;
use url::Url;

use crate::client::get::{GetClient, GetClientExt};
use crate::client::list::{ListClient, ListClientExt};
use crate::client::list_response::ListResponse;
use crate::client::retry::RetryExt;
use crate::client::{
    ClientConfigKey, CredentialProvider, GetOptionsExt, StaticCredentialProvider,
    TokenCredentialProvider,
};
use crate::gcp::credential::{application_default_credentials, GcpCredential};
use crate::{
    multipart::{CloudMultiPartUpload, CloudMultiPartUploadImpl, UploadPart},
    path::{Path, DELIMITER},
    ClientOptions, GetOptions, GetResult, ListResult, MultipartId, ObjectMeta,
    ObjectStore, Result, RetryConfig,
};

use self::credential::{
    default_gcs_base_url, InstanceCredentialProvider, ServiceAccountCredentials,
};

mod credential;

const STORE: &str = "GCS";

type GcpCredentialProvider = Arc<dyn CredentialProvider<Credential = GcpCredential>>;

#[derive(Debug, Snafu)]
enum Error {
    #[snafu(display("Got invalid XML response for {} {}: {}", method, url, source))]
    InvalidXMLResponse {
        source: quick_xml::de::DeError,
        method: String,
        url: String,
        data: Bytes,
    },

    #[snafu(display("Error performing list request: {}", source))]
    ListRequest { source: crate::client::retry::Error },

    #[snafu(display("Error getting list response body: {}", source))]
    ListResponseBody { source: reqwest::Error },

    #[snafu(display("Got invalid list response: {}", source))]
    InvalidListResponse { source: quick_xml::de::DeError },

    #[snafu(display("Error performing get request {}: {}", path, source))]
    GetRequest {
        source: crate::client::retry::Error,
        path: String,
    },

    #[snafu(display("Error getting get response body {}: {}", path, source))]
    GetResponseBody {
        source: reqwest::Error,
        path: String,
    },

    #[snafu(display("Error performing delete request {}: {}", path, source))]
    DeleteRequest {
        source: crate::client::retry::Error,
        path: String,
    },

    #[snafu(display("Error performing put request {}: {}", path, source))]
    PutRequest {
        source: crate::client::retry::Error,
        path: String,
    },

    #[snafu(display("Error getting put response body: {}", source))]
    PutResponseBody { source: reqwest::Error },

    #[snafu(display("Error decoding object size: {}", source))]
    InvalidSize { source: std::num::ParseIntError },

    #[snafu(display("Missing bucket name"))]
    MissingBucketName {},

    #[snafu(display(
        "One of service account path or service account key may be provided."
    ))]
    ServiceAccountPathAndKeyProvided,

    #[snafu(display("GCP credential error: {}", source))]
    Credential { source: credential::Error },

    #[snafu(display("Unable parse source url. Url: {}, Error: {}", url, source))]
    UnableToParseUrl {
        source: url::ParseError,
        url: String,
    },

    #[snafu(display(
        "Unknown url scheme cannot be parsed into storage location: {}",
        scheme
    ))]
    UnknownUrlScheme { scheme: String },

    #[snafu(display("URL did not match any known pattern for scheme: {}", url))]
    UrlNotRecognised { url: String },

    #[snafu(display("Configuration key: '{}' is not known.", key))]
    UnknownConfigurationKey { key: String },
}

impl From<Error> for super::Error {
    fn from(err: Error) -> Self {
        match err {
            Error::GetRequest { source, path }
            | Error::DeleteRequest { source, path }
            | Error::PutRequest { source, path } => source.error(STORE, path),
            Error::UnknownConfigurationKey { key } => {
                Self::UnknownConfigurationKey { store: STORE, key }
            }
            _ => Self::Generic {
                store: STORE,
                source: Box::new(err),
            },
        }
    }
}

#[derive(serde::Deserialize, Debug)]
#[serde(rename_all = "PascalCase")]
struct InitiateMultipartUploadResult {
    upload_id: String,
}

#[derive(serde::Serialize, Debug)]
#[serde(rename_all = "PascalCase", rename(serialize = "Part"))]
struct MultipartPart {
    #[serde(rename = "PartNumber")]
    part_number: usize,
    e_tag: String,
}

#[derive(serde::Serialize, Debug)]
#[serde(rename_all = "PascalCase")]
struct CompleteMultipartUpload {
    #[serde(rename = "Part", default)]
    parts: Vec<MultipartPart>,
}

/// Interface for [Google Cloud Storage](https://cloud.google.com/storage/).
#[derive(Debug)]
pub struct GoogleCloudStorage {
    client: Arc<GoogleCloudStorageClient>,
}

impl std::fmt::Display for GoogleCloudStorage {
    fn fmt(&self, f: &mut std::fmt::Formatter<'_>) -> std::fmt::Result {
        write!(f, "GoogleCloudStorage({})", self.client.bucket_name)
    }
}

#[derive(Debug)]
struct GoogleCloudStorageClient {
    client: Client,
    base_url: String,

    credentials: GcpCredentialProvider,

    bucket_name: String,
    bucket_name_encoded: String,

    retry_config: RetryConfig,
    client_options: ClientOptions,

    // TODO: Hook this up in tests
    max_list_results: Option<String>,
}

impl GoogleCloudStorageClient {
    async fn get_credential(&self) -> Result<Arc<GcpCredential>> {
        self.credentials.get_credential().await
    }

    fn object_url(&self, path: &Path) -> String {
        let encoded = utf8_percent_encode(path.as_ref(), NON_ALPHANUMERIC);
        format!("{}/{}/{}", self.base_url, self.bucket_name_encoded, encoded)
    }

<<<<<<< HEAD
=======
    /// Perform a get request <https://cloud.google.com/storage/docs/xml-api/get-object-download>
    async fn get_request(
        &self,
        path: &Path,
        options: GetOptions,
        head: bool,
    ) -> Result<Response> {
        let credential = self.get_credential().await?;
        let url = self.object_url(path);

        let method = match head {
            true => Method::HEAD,
            false => Method::GET,
        };

        let response = self
            .client
            .request(method, url)
            .bearer_auth(&credential.bearer)
            .with_get_options(options)
            .send_retry(&self.retry_config)
            .await
            .context(GetRequestSnafu {
                path: path.as_ref(),
            })?;

        Ok(response)
    }

>>>>>>> 8580e858
    /// Perform a put request <https://cloud.google.com/storage/docs/xml-api/put-object-upload>
    async fn put_request(&self, path: &Path, payload: Bytes) -> Result<()> {
        let credential = self.get_credential().await?;
        let url = self.object_url(path);

        let content_type = self
            .client_options
            .get_content_type(path)
            .unwrap_or("application/octet-stream");

        self.client
            .request(Method::PUT, url)
            .bearer_auth(&credential.bearer)
            .header(header::CONTENT_TYPE, content_type)
            .header(header::CONTENT_LENGTH, payload.len())
            .body(payload)
            .send_retry(&self.retry_config)
            .await
            .context(PutRequestSnafu {
                path: path.as_ref(),
            })?;

        Ok(())
    }

    /// Initiate a multi-part upload <https://cloud.google.com/storage/docs/xml-api/post-object-multipart>
    async fn multipart_initiate(&self, path: &Path) -> Result<MultipartId> {
        let credential = self.get_credential().await?;
        let url = format!("{}/{}/{}", self.base_url, self.bucket_name_encoded, path);

        let content_type = self
            .client_options
            .get_content_type(path)
            .unwrap_or("application/octet-stream");

        let response = self
            .client
            .request(Method::POST, &url)
            .bearer_auth(&credential.bearer)
            .header(header::CONTENT_TYPE, content_type)
            .header(header::CONTENT_LENGTH, "0")
            .query(&[("uploads", "")])
            .send_retry(&self.retry_config)
            .await
            .context(PutRequestSnafu {
                path: path.as_ref(),
            })?;

        let data = response.bytes().await.context(PutResponseBodySnafu)?;
        let result: InitiateMultipartUploadResult = quick_xml::de::from_reader(
            data.as_ref().reader(),
        )
        .context(InvalidXMLResponseSnafu {
            method: "POST".to_string(),
            url,
            data,
        })?;

        Ok(result.upload_id)
    }

    /// Cleanup unused parts <https://cloud.google.com/storage/docs/xml-api/delete-multipart>
    async fn multipart_cleanup(
        &self,
        path: &str,
        multipart_id: &MultipartId,
    ) -> Result<()> {
        let credential = self.get_credential().await?;
        let url = format!("{}/{}/{}", self.base_url, self.bucket_name_encoded, path);

        self.client
            .request(Method::DELETE, &url)
            .bearer_auth(&credential.bearer)
            .header(header::CONTENT_TYPE, "application/octet-stream")
            .header(header::CONTENT_LENGTH, "0")
            .query(&[("uploadId", multipart_id)])
            .send_retry(&self.retry_config)
            .await
            .context(PutRequestSnafu { path })?;

        Ok(())
    }

    /// Perform a delete request <https://cloud.google.com/storage/docs/xml-api/delete-object>
    async fn delete_request(&self, path: &Path) -> Result<()> {
        let credential = self.get_credential().await?;
        let url = self.object_url(path);

        let builder = self.client.request(Method::DELETE, url);
        builder
            .bearer_auth(&credential.bearer)
            .send_retry(&self.retry_config)
            .await
            .context(DeleteRequestSnafu {
                path: path.as_ref(),
            })?;

        Ok(())
    }

    /// Perform a copy request <https://cloud.google.com/storage/docs/xml-api/put-object-copy>
    async fn copy_request(
        &self,
        from: &Path,
        to: &Path,
        if_not_exists: bool,
    ) -> Result<()> {
        let credential = self.get_credential().await?;
        let url = self.object_url(to);

        let from = utf8_percent_encode(from.as_ref(), NON_ALPHANUMERIC);
        let source = format!("{}/{}", self.bucket_name_encoded, from);

        let mut builder = self
            .client
            .request(Method::PUT, url)
            .header("x-goog-copy-source", source);

        if if_not_exists {
            builder = builder.header("x-goog-if-generation-match", 0);
        }

        builder
            .bearer_auth(&credential.bearer)
            // Needed if reqwest is compiled with native-tls instead of rustls-tls
            // See https://github.com/apache/arrow-rs/pull/3921
            .header(header::CONTENT_LENGTH, 0)
            .send_retry(&self.retry_config)
            .await
            .map_err(|err| match err.status() {
                Some(StatusCode::PRECONDITION_FAILED) => crate::Error::AlreadyExists {
                    source: Box::new(err),
                    path: to.to_string(),
                },
                _ => err.error(STORE, from.to_string()),
            })?;

        Ok(())
    }
}

#[async_trait]
impl GetClient for GoogleCloudStorageClient {
    const STORE: &'static str = STORE;

    /// Perform a get request <https://cloud.google.com/storage/docs/xml-api/get-object-download>
    async fn get_request(
        &self,
        path: &Path,
        options: GetOptions,
        head: bool,
    ) -> Result<Response> {
        let token = self.get_token().await?;
        let url = self.object_url(path);

        let method = match head {
            true => Method::HEAD,
            false => Method::GET,
        };

        let response = self
            .client
            .request(method, url)
            .bearer_auth(token)
            .with_get_options(options)
            .send_retry(&self.retry_config)
            .await
            .context(GetRequestSnafu {
                path: path.as_ref(),
            })?;

        Ok(response)
    }
}

#[async_trait]
impl ListClient for GoogleCloudStorageClient {
    /// Perform a list request <https://cloud.google.com/storage/docs/xml-api/get-bucket-list>
    async fn list_request(
        &self,
        prefix: Option<&str>,
        delimiter: bool,
        page_token: Option<&str>,
<<<<<<< HEAD
        offset: Option<&str>,
    ) -> Result<(ListResult, Option<String>)> {
        assert!(offset.is_none()); // Not yet supported

        let token = self.get_token().await?;
=======
    ) -> Result<ListResponse> {
        let credential = self.get_credential().await?;
>>>>>>> 8580e858
        let url = format!("{}/{}", self.base_url, self.bucket_name_encoded);

        let mut query = Vec::with_capacity(5);
        query.push(("list-type", "2"));
        if delimiter {
            query.push(("delimiter", DELIMITER))
        }

        if let Some(prefix) = &prefix {
            query.push(("prefix", prefix))
        }

        if let Some(page_token) = page_token {
            query.push(("continuation-token", page_token))
        }

        if let Some(max_results) = &self.max_list_results {
            query.push(("max-keys", max_results))
        }

        let response = self
            .client
            .request(Method::GET, url)
            .query(&query)
            .bearer_auth(&credential.bearer)
            .send_retry(&self.retry_config)
            .await
            .context(ListRequestSnafu)?
            .bytes()
            .await
            .context(ListResponseBodySnafu)?;

        let mut response: ListResponse = quick_xml::de::from_reader(response.reader())
            .context(InvalidListResponseSnafu)?;

        let token = response.next_continuation_token.take();
        Ok((response.try_into()?, token))
    }
}

struct GCSMultipartUpload {
    client: Arc<GoogleCloudStorageClient>,
    encoded_path: String,
    multipart_id: MultipartId,
}

#[async_trait]
impl CloudMultiPartUploadImpl for GCSMultipartUpload {
    /// Upload an object part <https://cloud.google.com/storage/docs/xml-api/put-object-multipart>
    async fn put_multipart_part(
        &self,
        buf: Vec<u8>,
        part_idx: usize,
    ) -> Result<UploadPart, io::Error> {
        let upload_id = self.multipart_id.clone();
        let url = format!(
            "{}/{}/{}",
            self.client.base_url, self.client.bucket_name_encoded, self.encoded_path
        );

        let credential = self
            .client
            .get_credential()
            .await
            .map_err(|err| io::Error::new(io::ErrorKind::Other, err))?;

        let response = self
            .client
            .client
            .request(Method::PUT, &url)
            .bearer_auth(&credential.bearer)
            .query(&[
                ("partNumber", format!("{}", part_idx + 1)),
                ("uploadId", upload_id),
            ])
            .header(header::CONTENT_TYPE, "application/octet-stream")
            .header(header::CONTENT_LENGTH, format!("{}", buf.len()))
            .body(buf)
            .send_retry(&self.client.retry_config)
            .await?;

        let content_id = response
            .headers()
            .get("ETag")
            .ok_or_else(|| {
                io::Error::new(
                    io::ErrorKind::InvalidData,
                    "response headers missing ETag",
                )
            })?
            .to_str()
            .map_err(|err| io::Error::new(io::ErrorKind::InvalidData, err))?
            .to_string();

        Ok(UploadPart { content_id })
    }

    /// Complete a multipart upload <https://cloud.google.com/storage/docs/xml-api/post-object-complete>
    async fn complete(&self, completed_parts: Vec<UploadPart>) -> Result<(), io::Error> {
        let upload_id = self.multipart_id.clone();
        let url = format!(
            "{}/{}/{}",
            self.client.base_url, self.client.bucket_name_encoded, self.encoded_path
        );

        let parts = completed_parts
            .into_iter()
            .enumerate()
            .map(|(part_number, part)| MultipartPart {
                e_tag: part.content_id,
                part_number: part_number + 1,
            })
            .collect();

        let credential = self
            .client
            .get_credential()
            .await
            .map_err(|err| io::Error::new(io::ErrorKind::Other, err))?;

        let upload_info = CompleteMultipartUpload { parts };

        let data = quick_xml::se::to_string(&upload_info)
            .map_err(|err| io::Error::new(io::ErrorKind::Other, err))?
            // We cannot disable the escaping that transforms "/" to "&quote;" :(
            // https://github.com/tafia/quick-xml/issues/362
            // https://github.com/tafia/quick-xml/issues/350
            .replace("&quot;", "\"");

        self.client
            .client
            .request(Method::POST, &url)
            .bearer_auth(&credential.bearer)
            .query(&[("uploadId", upload_id)])
            .body(data)
            .send_retry(&self.client.retry_config)
            .await?;

        Ok(())
    }
}

#[async_trait]
impl ObjectStore for GoogleCloudStorage {
    async fn put(&self, location: &Path, bytes: Bytes) -> Result<()> {
        self.client.put_request(location, bytes).await
    }

    async fn put_multipart(
        &self,
        location: &Path,
    ) -> Result<(MultipartId, Box<dyn AsyncWrite + Unpin + Send>)> {
        let upload_id = self.client.multipart_initiate(location).await?;

        let encoded_path =
            percent_encode(location.to_string().as_bytes(), NON_ALPHANUMERIC).to_string();

        let inner = GCSMultipartUpload {
            client: Arc::clone(&self.client),
            encoded_path,
            multipart_id: upload_id.clone(),
        };

        Ok((upload_id, Box::new(CloudMultiPartUpload::new(inner, 8))))
    }

    async fn abort_multipart(
        &self,
        location: &Path,
        multipart_id: &MultipartId,
    ) -> Result<()> {
        self.client
            .multipart_cleanup(location.as_ref(), multipart_id)
            .await?;

        Ok(())
    }

    async fn get_opts(&self, location: &Path, options: GetOptions) -> Result<GetResult> {
        self.client.get_opts(location, options).await
    }

    async fn head(&self, location: &Path) -> Result<ObjectMeta> {
        self.client.head(location).await
    }

    async fn delete(&self, location: &Path) -> Result<()> {
        self.client.delete_request(location).await
    }

    async fn list(
        &self,
        prefix: Option<&Path>,
    ) -> Result<BoxStream<'_, Result<ObjectMeta>>> {
        self.client.list(prefix).await
    }

    async fn list_with_delimiter(&self, prefix: Option<&Path>) -> Result<ListResult> {
        self.client.list_with_delimiter(prefix).await
    }

    async fn copy(&self, from: &Path, to: &Path) -> Result<()> {
        self.client.copy_request(from, to, false).await
    }

    async fn copy_if_not_exists(&self, from: &Path, to: &Path) -> Result<()> {
        self.client.copy_request(from, to, true).await
    }
}

/// Configure a connection to Google Cloud Storage using the specified
/// credentials.
///
/// # Example
/// ```
/// # let BUCKET_NAME = "foo";
/// # let SERVICE_ACCOUNT_PATH = "/tmp/foo.json";
/// # use object_store::gcp::GoogleCloudStorageBuilder;
/// let gcs = GoogleCloudStorageBuilder::new()
///  .with_service_account_path(SERVICE_ACCOUNT_PATH)
///  .with_bucket_name(BUCKET_NAME)
///  .build();
/// ```
#[derive(Debug, Clone)]
pub struct GoogleCloudStorageBuilder {
    /// Bucket name
    bucket_name: Option<String>,
    /// Url
    url: Option<String>,
    /// Path to the service account file
    service_account_path: Option<String>,
    /// The serialized service account key
    service_account_key: Option<String>,
    /// Path to the application credentials file.
    application_credentials_path: Option<String>,
    /// Retry config
    retry_config: RetryConfig,
    /// Client options
    client_options: ClientOptions,
}

/// Configuration keys for [`GoogleCloudStorageBuilder`]
///
/// Configuration via keys can be done via [`GoogleCloudStorageBuilder::with_config`]
///
/// # Example
/// ```
/// # use object_store::gcp::{GoogleCloudStorageBuilder, GoogleConfigKey};
/// let builder = GoogleCloudStorageBuilder::new()
///     .with_config("google_service_account".parse().unwrap(), "my-service-account")
///     .with_config(GoogleConfigKey::Bucket, "my-bucket");
/// ```
#[derive(PartialEq, Eq, Hash, Clone, Debug, Copy, Serialize, Deserialize)]
#[non_exhaustive]
pub enum GoogleConfigKey {
    /// Path to the service account file
    ///
    /// Supported keys:
    /// - `google_service_account`
    /// - `service_account`
    /// - `google_service_account_path`
    /// - `service_account_path`
    ServiceAccount,

    /// The serialized service account key.
    ///
    /// Supported keys:
    /// - `google_service_account_key`
    /// - `service_account_key`
    ServiceAccountKey,

    /// Bucket name
    ///
    /// See [`GoogleCloudStorageBuilder::with_bucket_name`] for details.
    ///
    /// Supported keys:
    /// - `google_bucket`
    /// - `google_bucket_name`
    /// - `bucket`
    /// - `bucket_name`
    Bucket,

    /// Application credentials path
    ///
    /// See [`GoogleCloudStorageBuilder::with_application_credentials`].
    ApplicationCredentials,

    /// Client options
    Client(ClientConfigKey),
}

impl AsRef<str> for GoogleConfigKey {
    fn as_ref(&self) -> &str {
        match self {
            Self::ServiceAccount => "google_service_account",
            Self::ServiceAccountKey => "google_service_account_key",
            Self::Bucket => "google_bucket",
            Self::ApplicationCredentials => "google_application_credentials",
            Self::Client(key) => key.as_ref(),
        }
    }
}

impl FromStr for GoogleConfigKey {
    type Err = super::Error;

    fn from_str(s: &str) -> Result<Self, Self::Err> {
        match s {
            "google_service_account"
            | "service_account"
            | "google_service_account_path"
            | "service_account_path" => Ok(Self::ServiceAccount),
            "google_service_account_key" | "service_account_key" => {
                Ok(Self::ServiceAccountKey)
            }
            "google_bucket" | "google_bucket_name" | "bucket" | "bucket_name" => {
                Ok(Self::Bucket)
            }
            "google_application_credentials" => Ok(Self::ApplicationCredentials),
            _ => match s.parse() {
                Ok(key) => Ok(Self::Client(key)),
                Err(_) => Err(Error::UnknownConfigurationKey { key: s.into() }.into()),
            },
        }
    }
}

impl Default for GoogleCloudStorageBuilder {
    fn default() -> Self {
        Self {
            bucket_name: None,
            service_account_path: None,
            service_account_key: None,
            application_credentials_path: None,
            retry_config: Default::default(),
            client_options: ClientOptions::new().with_allow_http(true),
            url: None,
        }
    }
}

impl GoogleCloudStorageBuilder {
    /// Create a new [`GoogleCloudStorageBuilder`] with default values.
    pub fn new() -> Self {
        Default::default()
    }

    /// Create an instance of [`GoogleCloudStorageBuilder`] with values pre-populated from environment variables.
    ///
    /// Variables extracted from environment:
    /// * GOOGLE_SERVICE_ACCOUNT: location of service account file
    /// * GOOGLE_SERVICE_ACCOUNT_PATH: (alias) location of service account file
    /// * SERVICE_ACCOUNT: (alias) location of service account file
    /// * GOOGLE_SERVICE_ACCOUNT_KEY: JSON serialized service account key
    /// * GOOGLE_BUCKET: bucket name
    /// * GOOGLE_BUCKET_NAME: (alias) bucket name
    ///
    /// # Example
    /// ```
    /// use object_store::gcp::GoogleCloudStorageBuilder;
    ///
    /// let gcs = GoogleCloudStorageBuilder::from_env()
    ///     .with_bucket_name("foo")
    ///     .build();
    /// ```
    pub fn from_env() -> Self {
        let mut builder = Self::default();

        if let Ok(service_account_path) = std::env::var("SERVICE_ACCOUNT") {
            builder.service_account_path = Some(service_account_path);
        }

        for (os_key, os_value) in std::env::vars_os() {
            if let (Some(key), Some(value)) = (os_key.to_str(), os_value.to_str()) {
                if key.starts_with("GOOGLE_") {
                    if let Ok(config_key) = key.to_ascii_lowercase().parse() {
                        builder = builder.with_config(config_key, value);
                    }
                }
            }
        }

        builder
    }

    /// Parse available connection info form a well-known storage URL.
    ///
    /// The supported url schemes are:
    ///
    /// - `gs://<bucket>/<path>`
    ///
    /// Note: Settings derived from the URL will override any others set on this builder
    ///
    /// # Example
    /// ```
    /// use object_store::gcp::GoogleCloudStorageBuilder;
    ///
    /// let gcs = GoogleCloudStorageBuilder::from_env()
    ///     .with_url("gs://bucket/path")
    ///     .build();
    /// ```
    pub fn with_url(mut self, url: impl Into<String>) -> Self {
        self.url = Some(url.into());
        self
    }

    /// Set an option on the builder via a key - value pair.
    pub fn with_config(mut self, key: GoogleConfigKey, value: impl Into<String>) -> Self {
        match key {
            GoogleConfigKey::ServiceAccount => {
                self.service_account_path = Some(value.into())
            }
            GoogleConfigKey::ServiceAccountKey => {
                self.service_account_key = Some(value.into())
            }
            GoogleConfigKey::Bucket => self.bucket_name = Some(value.into()),
            GoogleConfigKey::ApplicationCredentials => {
                self.application_credentials_path = Some(value.into())
            }
            GoogleConfigKey::Client(key) => {
                self.client_options = self.client_options.with_config(key, value)
            }
        };
        self
    }

    /// Set an option on the builder via a key - value pair.
    #[deprecated(note = "Use with_config")]
    pub fn try_with_option(
        self,
        key: impl AsRef<str>,
        value: impl Into<String>,
    ) -> Result<Self> {
        Ok(self.with_config(key.as_ref().parse()?, value))
    }

    /// Hydrate builder from key value pairs
    #[deprecated(note = "Use with_config")]
    #[allow(deprecated)]
    pub fn try_with_options<
        I: IntoIterator<Item = (impl AsRef<str>, impl Into<String>)>,
    >(
        mut self,
        options: I,
    ) -> Result<Self> {
        for (key, value) in options {
            self = self.try_with_option(key, value)?;
        }
        Ok(self)
    }

    /// Get config value via a [`GoogleConfigKey`].
    ///
    /// # Example
    /// ```
    /// use object_store::gcp::{GoogleCloudStorageBuilder, GoogleConfigKey};
    ///
    /// let builder = GoogleCloudStorageBuilder::from_env()
    ///     .with_service_account_key("foo");
    /// let service_account_key = builder.get_config_value(&GoogleConfigKey::ServiceAccountKey).unwrap_or_default();
    /// assert_eq!("foo", &service_account_key);
    /// ```
    pub fn get_config_value(&self, key: &GoogleConfigKey) -> Option<String> {
        match key {
            GoogleConfigKey::ServiceAccount => self.service_account_path.clone(),
            GoogleConfigKey::ServiceAccountKey => self.service_account_key.clone(),
            GoogleConfigKey::Bucket => self.bucket_name.clone(),
            GoogleConfigKey::ApplicationCredentials => {
                self.application_credentials_path.clone()
            }
            GoogleConfigKey::Client(key) => self.client_options.get_config_value(key),
        }
    }

    /// Sets properties on this builder based on a URL
    ///
    /// This is a separate member function to allow fallible computation to
    /// be deferred until [`Self::build`] which in turn allows deriving [`Clone`]
    fn parse_url(&mut self, url: &str) -> Result<()> {
        let parsed = Url::parse(url).context(UnableToParseUrlSnafu { url })?;
        let host = parsed.host_str().context(UrlNotRecognisedSnafu { url })?;

        let validate = |s: &str| match s.contains('.') {
            true => Err(UrlNotRecognisedSnafu { url }.build()),
            false => Ok(s.to_string()),
        };

        match parsed.scheme() {
            "gs" => self.bucket_name = Some(validate(host)?),
            scheme => return Err(UnknownUrlSchemeSnafu { scheme }.build().into()),
        }
        Ok(())
    }

    /// Set the bucket name (required)
    pub fn with_bucket_name(mut self, bucket_name: impl Into<String>) -> Self {
        self.bucket_name = Some(bucket_name.into());
        self
    }

    /// Set the path to the service account file.
    ///
    /// This or [`GoogleCloudStorageBuilder::with_service_account_key`] must be
    /// set.
    ///
    /// Example `"/tmp/gcs.json"`.
    ///
    /// Example contents of `gcs.json`:
    ///
    /// ```json
    /// {
    ///    "gcs_base_url": "https://localhost:4443",
    ///    "disable_oauth": true,
    ///    "client_email": "",
    ///    "private_key": ""
    /// }
    /// ```
    pub fn with_service_account_path(
        mut self,
        service_account_path: impl Into<String>,
    ) -> Self {
        self.service_account_path = Some(service_account_path.into());
        self
    }

    /// Set the service account key. The service account must be in the JSON
    /// format.
    ///
    /// This or [`GoogleCloudStorageBuilder::with_service_account_path`] must be
    /// set.
    pub fn with_service_account_key(
        mut self,
        service_account: impl Into<String>,
    ) -> Self {
        self.service_account_key = Some(service_account.into());
        self
    }

    /// Set the path to the application credentials file.
    ///
    /// <https://cloud.google.com/docs/authentication/provide-credentials-adc>
    pub fn with_application_credentials(
        mut self,
        application_credentials_path: impl Into<String>,
    ) -> Self {
        self.application_credentials_path = Some(application_credentials_path.into());
        self
    }

    /// Set the retry configuration
    pub fn with_retry(mut self, retry_config: RetryConfig) -> Self {
        self.retry_config = retry_config;
        self
    }

    /// Set the proxy_url to be used by the underlying client
    pub fn with_proxy_url(mut self, proxy_url: impl Into<String>) -> Self {
        self.client_options = self.client_options.with_proxy_url(proxy_url);
        self
    }

    /// Sets the client options, overriding any already set
    pub fn with_client_options(mut self, options: ClientOptions) -> Self {
        self.client_options = options;
        self
    }

    /// Configure a connection to Google Cloud Storage, returning a
    /// new [`GoogleCloudStorage`] and consuming `self`
    pub fn build(mut self) -> Result<GoogleCloudStorage> {
        if let Some(url) = self.url.take() {
            self.parse_url(&url)?;
        }

        let bucket_name = self.bucket_name.ok_or(Error::MissingBucketName {})?;

        let client = self.client_options.client()?;

        // First try to initialize from the service account information.
        let service_account_credentials =
            match (self.service_account_path, self.service_account_key) {
                (Some(path), None) => Some(
                    ServiceAccountCredentials::from_file(path)
                        .context(CredentialSnafu)?,
                ),
                (None, Some(key)) => Some(
                    ServiceAccountCredentials::from_key(&key).context(CredentialSnafu)?,
                ),
                (None, None) => None,
                (Some(_), Some(_)) => {
                    return Err(Error::ServiceAccountPathAndKeyProvided.into())
                }
            };

        // Then try to initialize from the application credentials file, or the environment.
        let application_default_credentials = application_default_credentials(
            self.application_credentials_path.as_deref(),
            &self.client_options,
            &self.retry_config,
        )?;

        let disable_oauth = service_account_credentials
            .as_ref()
            .map(|c| c.disable_oauth)
            .unwrap_or(false);

        let gcs_base_url = service_account_credentials
            .as_ref()
            .map(|c| c.gcs_base_url.clone())
            .unwrap_or_else(default_gcs_base_url);

        // TODO: https://cloud.google.com/storage/docs/authentication#oauth-scopes
        let scope = "https://www.googleapis.com/auth/devstorage.full_control";
        let audience = "https://www.googleapis.com/oauth2/v4/token";

        let credentials = if disable_oauth {
            Arc::new(StaticCredentialProvider::new(GcpCredential {
                bearer: "".to_string(),
            })) as _
        } else if let Some(credentials) = service_account_credentials {
            Arc::new(TokenCredentialProvider::new(
                credentials.oauth_provider(scope, audience)?,
                self.client_options.client()?,
                self.retry_config.clone(),
            )) as _
        } else if let Some(credentials) = application_default_credentials {
            credentials
        } else {
            Arc::new(TokenCredentialProvider::new(
                InstanceCredentialProvider::new(audience),
                self.client_options.clone().with_allow_http(true).client()?,
                self.retry_config.clone(),
            )) as _
        };

        let encoded_bucket_name =
            percent_encode(bucket_name.as_bytes(), NON_ALPHANUMERIC).to_string();

        Ok(GoogleCloudStorage {
            client: Arc::new(GoogleCloudStorageClient {
                client,
                base_url: gcs_base_url,
                credentials,
                bucket_name,
                bucket_name_encoded: encoded_bucket_name,
                retry_config: self.retry_config,
                client_options: self.client_options,
                max_list_results: None,
            }),
        })
    }
}

#[cfg(test)]
mod test {
    use bytes::Bytes;
    use std::collections::HashMap;
    use std::env;
    use std::io::Write;
    use tempfile::NamedTempFile;

    use crate::tests::*;

    use super::*;

    const FAKE_KEY: &str = r#"{"private_key": "private_key", "client_email":"client_email", "disable_oauth":true}"#;
    const NON_EXISTENT_NAME: &str = "nonexistentname";

    // Helper macro to skip tests if TEST_INTEGRATION and the GCP environment variables are not set.
    macro_rules! maybe_skip_integration {
        () => {{
            dotenv::dotenv().ok();

            let required_vars = ["OBJECT_STORE_BUCKET", "GOOGLE_SERVICE_ACCOUNT"];
            let unset_vars: Vec<_> = required_vars
                .iter()
                .filter_map(|&name| match env::var(name) {
                    Ok(_) => None,
                    Err(_) => Some(name),
                })
                .collect();
            let unset_var_names = unset_vars.join(", ");

            let force = std::env::var("TEST_INTEGRATION");

            if force.is_ok() && !unset_var_names.is_empty() {
                panic!(
                    "TEST_INTEGRATION is set, \
                            but variable(s) {} need to be set",
                    unset_var_names
                )
            } else if force.is_err() {
                eprintln!(
                    "skipping Google Cloud integration test - set {}TEST_INTEGRATION to run",
                    if unset_var_names.is_empty() {
                        String::new()
                    } else {
                        format!("{} and ", unset_var_names)
                    }
                );
                return;
            } else {
                GoogleCloudStorageBuilder::new()
                    .with_bucket_name(
                        env::var("OBJECT_STORE_BUCKET")
                            .expect("already checked OBJECT_STORE_BUCKET")
                    )
                    .with_service_account_path(
                        env::var("GOOGLE_SERVICE_ACCOUNT")
                            .expect("already checked GOOGLE_SERVICE_ACCOUNT")
                    )
            }
        }};
    }

    #[tokio::test]
    async fn gcs_test() {
        let integration = maybe_skip_integration!().build().unwrap();

        put_get_delete_list(&integration).await;
        list_uses_directories_correctly(&integration).await;
        list_with_delimiter(&integration).await;
        rename_and_copy(&integration).await;
        if integration.client.base_url == default_gcs_base_url() {
            // Fake GCS server doesn't currently honor ifGenerationMatch
            // https://github.com/fsouza/fake-gcs-server/issues/994
            copy_if_not_exists(&integration).await;
            // Fake GCS server does not yet implement XML Multipart uploads
            // https://github.com/fsouza/fake-gcs-server/issues/852
            stream_get(&integration).await;
            // Fake GCS server doesn't currently honor preconditions
            get_opts(&integration).await;
        }
    }

    #[tokio::test]
    async fn gcs_test_get_nonexistent_location() {
        let integration = maybe_skip_integration!().build().unwrap();

        let location = Path::from_iter([NON_EXISTENT_NAME]);

        let err = integration.get(&location).await.unwrap_err();

        assert!(
            matches!(err, crate::Error::NotFound { .. }),
            "unexpected error type: {err}"
        );
    }

    #[tokio::test]
    async fn gcs_test_get_nonexistent_bucket() {
        let integration = maybe_skip_integration!()
            .with_bucket_name(NON_EXISTENT_NAME)
            .build()
            .unwrap();

        let location = Path::from_iter([NON_EXISTENT_NAME]);

        let err = get_nonexistent_object(&integration, Some(location))
            .await
            .unwrap_err();

        assert!(
            matches!(err, crate::Error::NotFound { .. }),
            "unexpected error type: {err}"
        );
    }

    #[tokio::test]
    async fn gcs_test_delete_nonexistent_location() {
        let integration = maybe_skip_integration!().build().unwrap();

        let location = Path::from_iter([NON_EXISTENT_NAME]);

        let err = integration.delete(&location).await.unwrap_err();
        assert!(
            matches!(err, crate::Error::NotFound { .. }),
            "unexpected error type: {err}"
        );
    }

    #[tokio::test]
    async fn gcs_test_delete_nonexistent_bucket() {
        let integration = maybe_skip_integration!()
            .with_bucket_name(NON_EXISTENT_NAME)
            .build()
            .unwrap();

        let location = Path::from_iter([NON_EXISTENT_NAME]);

        let err = integration.delete(&location).await.unwrap_err();
        assert!(
            matches!(err, crate::Error::NotFound { .. }),
            "unexpected error type: {err}"
        );
    }

    #[tokio::test]
    async fn gcs_test_put_nonexistent_bucket() {
        let integration = maybe_skip_integration!()
            .with_bucket_name(NON_EXISTENT_NAME)
            .build()
            .unwrap();

        let location = Path::from_iter([NON_EXISTENT_NAME]);
        let data = Bytes::from("arbitrary data");

        let err = integration
            .put(&location, data)
            .await
            .unwrap_err()
            .to_string();
        assert!(
            err.contains("HTTP status client error (404 Not Found)"),
            "{}",
            err
        )
    }

    #[tokio::test]
    async fn gcs_test_proxy_url() {
        let mut tfile = NamedTempFile::new().unwrap();
        write!(tfile, "{FAKE_KEY}").unwrap();
        let service_account_path = tfile.path();
        let gcs = GoogleCloudStorageBuilder::new()
            .with_service_account_path(service_account_path.to_str().unwrap())
            .with_bucket_name("foo")
            .with_proxy_url("https://example.com")
            .build();
        assert!(dbg!(gcs).is_ok());

        let err = GoogleCloudStorageBuilder::new()
            .with_service_account_path(service_account_path.to_str().unwrap())
            .with_bucket_name("foo")
            .with_proxy_url("asdf://example.com")
            .build()
            .unwrap_err()
            .to_string();

        assert_eq!(
            "Generic HTTP client error: builder error: unknown proxy scheme",
            err
        );
    }

    #[test]
    fn gcs_test_urls() {
        let mut builder = GoogleCloudStorageBuilder::new();
        builder.parse_url("gs://bucket/path").unwrap();
        assert_eq!(builder.bucket_name, Some("bucket".to_string()));

        let err_cases = ["mailto://bucket/path", "gs://bucket.mydomain/path"];
        let mut builder = GoogleCloudStorageBuilder::new();
        for case in err_cases {
            builder.parse_url(case).unwrap_err();
        }
    }

    #[test]
    fn gcs_test_service_account_key_only() {
        let _ = GoogleCloudStorageBuilder::new()
            .with_service_account_key(FAKE_KEY)
            .with_bucket_name("foo")
            .build()
            .unwrap();
    }

    #[test]
    fn gcs_test_service_account_key_and_path() {
        let mut tfile = NamedTempFile::new().unwrap();
        write!(tfile, "{FAKE_KEY}").unwrap();
        let _ = GoogleCloudStorageBuilder::new()
            .with_service_account_key(FAKE_KEY)
            .with_service_account_path(tfile.path().to_str().unwrap())
            .with_bucket_name("foo")
            .build()
            .unwrap_err();
    }

    #[test]
    fn gcs_test_config_from_map() {
        let google_service_account = "object_store:fake_service_account".to_string();
        let google_bucket_name = "object_store:fake_bucket".to_string();
        let options = HashMap::from([
            ("google_service_account", google_service_account.clone()),
            ("google_bucket_name", google_bucket_name.clone()),
        ]);

        let builder = options
            .iter()
            .fold(GoogleCloudStorageBuilder::new(), |builder, (key, value)| {
                builder.with_config(key.parse().unwrap(), value)
            });

        assert_eq!(
            builder.service_account_path.unwrap(),
            google_service_account.as_str()
        );
        assert_eq!(builder.bucket_name.unwrap(), google_bucket_name.as_str());
    }

    #[test]
    fn gcs_test_config_get_value() {
        let google_service_account = "object_store:fake_service_account".to_string();
        let google_bucket_name = "object_store:fake_bucket".to_string();
        let builder = GoogleCloudStorageBuilder::new()
            .with_config(GoogleConfigKey::ServiceAccount, &google_service_account)
            .with_config(GoogleConfigKey::Bucket, &google_bucket_name);

        assert_eq!(
            builder
                .get_config_value(&GoogleConfigKey::ServiceAccount)
                .unwrap(),
            google_service_account
        );
        assert_eq!(
            builder.get_config_value(&GoogleConfigKey::Bucket).unwrap(),
            google_bucket_name
        );
    }

    #[test]
    fn gcs_test_config_aliases() {
        // Service account path
        for alias in [
            "google_service_account",
            "service_account",
            "google_service_account_path",
            "service_account_path",
        ] {
            let builder = GoogleCloudStorageBuilder::new()
                .with_config(alias.parse().unwrap(), "/fake/path.json");
            assert_eq!("/fake/path.json", builder.service_account_path.unwrap());
        }

        // Service account key
        for alias in ["google_service_account_key", "service_account_key"] {
            let builder = GoogleCloudStorageBuilder::new()
                .with_config(alias.parse().unwrap(), FAKE_KEY);
            assert_eq!(FAKE_KEY, builder.service_account_key.unwrap());
        }

        // Bucket name
        for alias in [
            "google_bucket",
            "google_bucket_name",
            "bucket",
            "bucket_name",
        ] {
            let builder = GoogleCloudStorageBuilder::new()
                .with_config(alias.parse().unwrap(), "fake_bucket");
            assert_eq!("fake_bucket", builder.bucket_name.unwrap());
        }
    }
}<|MERGE_RESOLUTION|>--- conflicted
+++ resolved
@@ -225,38 +225,6 @@
         format!("{}/{}/{}", self.base_url, self.bucket_name_encoded, encoded)
     }
 
-<<<<<<< HEAD
-=======
-    /// Perform a get request <https://cloud.google.com/storage/docs/xml-api/get-object-download>
-    async fn get_request(
-        &self,
-        path: &Path,
-        options: GetOptions,
-        head: bool,
-    ) -> Result<Response> {
-        let credential = self.get_credential().await?;
-        let url = self.object_url(path);
-
-        let method = match head {
-            true => Method::HEAD,
-            false => Method::GET,
-        };
-
-        let response = self
-            .client
-            .request(method, url)
-            .bearer_auth(&credential.bearer)
-            .with_get_options(options)
-            .send_retry(&self.retry_config)
-            .await
-            .context(GetRequestSnafu {
-                path: path.as_ref(),
-            })?;
-
-        Ok(response)
-    }
-
->>>>>>> 8580e858
     /// Perform a put request <https://cloud.google.com/storage/docs/xml-api/put-object-upload>
     async fn put_request(&self, path: &Path, payload: Bytes) -> Result<()> {
         let credential = self.get_credential().await?;
@@ -409,7 +377,7 @@
         options: GetOptions,
         head: bool,
     ) -> Result<Response> {
-        let token = self.get_token().await?;
+        let credential = self.get_credential().await?;
         let url = self.object_url(path);
 
         let method = match head {
@@ -420,7 +388,7 @@
         let response = self
             .client
             .request(method, url)
-            .bearer_auth(token)
+            .bearer_auth(&credential.bearer)
             .with_get_options(options)
             .send_retry(&self.retry_config)
             .await
@@ -440,16 +408,11 @@
         prefix: Option<&str>,
         delimiter: bool,
         page_token: Option<&str>,
-<<<<<<< HEAD
         offset: Option<&str>,
     ) -> Result<(ListResult, Option<String>)> {
         assert!(offset.is_none()); // Not yet supported
 
-        let token = self.get_token().await?;
-=======
-    ) -> Result<ListResponse> {
         let credential = self.get_credential().await?;
->>>>>>> 8580e858
         let url = format!("{}/{}", self.base_url, self.bucket_name_encoded);
 
         let mut query = Vec::with_capacity(5);
