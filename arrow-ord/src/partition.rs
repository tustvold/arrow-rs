--- conflicted
+++ resolved
@@ -28,11 +28,6 @@
 /// partition the input such that each partition has equal values
 /// across sort columns.
 ///
-<<<<<<< HEAD
-/// The returned vec would be of size k where k is cardinality of the sorted values; Consecutive
-/// values will be connected: (a, b) and (b, c), where start = 0 and end = n for the first and last
-/// range.
-=======
 /// Returns an error if no columns are specified or all columns do not
 /// have the same number of rows.
 ///
@@ -102,7 +97,6 @@
 ///
 /// assert_eq!(ranges, expected);
 /// ```
->>>>>>> 30a5b8d8
 pub fn lexicographical_partition_ranges(
     columns: &[SortColumn],
 ) -> Result<impl Iterator<Item = Range<usize>> + '_, ArrowError> {
